--- conflicted
+++ resolved
@@ -1153,7 +1153,6 @@
   * Native compilers: override `CC` or `CXX` for `./configure`
 
   * Freetype lib location: override `--with-freetype-lib`, for example `${sysroot}/usr/lib/${target}/`
-<<<<<<< HEAD
 
   * Freetype includes location: override `--with-freetype-include` for example `${sysroot}/usr/include/freetype2/`
 
@@ -1161,15 +1160,6 @@
 
 Architectures that are known to successfully cross-compile like this are:
 
-=======
-
-  * Freetype includes location: override `--with-freetype-include` for example `${sysroot}/usr/include/freetype2/`
-
-  * X11 libraries location: override `--x-libraries`, for example `${sysroot}/usr/lib/${target}/`
-
-Architectures that are known to successfully cross-compile like this are:
-
->>>>>>> bc28d8f8
   Target        Debian tree  Debian arch   `--openjdk-target=...`   `--with-jvm-variants=...`
   ------------  ------------ ------------- ------------------------ --------------
   x86           buster       i386          i386-linux-gnu           (all)

/*
 * Copyright (c) 2018 Oracle and/or its affiliates. All rights reserved.
 * DO NOT ALTER OR REMOVE COPYRIGHT NOTICES OR THIS FILE HEADER.
 *
 * This code is free software; you can redistribute it and/or modify it
 * under the terms of the GNU General Public License version 2 only, as
 * published by the Free Software Foundation.
 *
 * This code is distributed in the hope that it will be useful, but WITHOUT
 * ANY WARRANTY; without even the implied warranty of MERCHANTABILITY or
 * FITNESS FOR A PARTICULAR PURPOSE.  See the GNU General Public License
 * version 2 for more details (a copy is included in the LICENSE file that
 * accompanied this code).
 *
 * You should have received a copy of the GNU General Public License version
 * 2 along with this work; if not, write to the Free Software Foundation,
 * Inc., 51 Franklin St, Fifth Floor, Boston, MA 02110-1301 USA.
 *
 * Please contact Oracle, 500 Oracle Parkway, Redwood Shores, CA 94065 USA
 * or visit www.oracle.com if you need additional information or have any
 * questions.
 */

/*
 * @test
 * @author Eric Wang <yiming.wang@oracle.com>
 * @summary tests java.util.Base64
 * @library /test/lib /
 * @build sun.hotspot.WhiteBox
 * @run driver ClassFileInstaller sun.hotspot.WhiteBox sun.hotspot.WhiteBox$WhiteBoxPermission
 *
 * @run main/othervm/timeout=600 -Xbatch -DcheckOutput=true
 *       -XX:+UnlockDiagnosticVMOptions -XX:+WhiteBoxAPI -Xbootclasspath/a:.
 *      compiler.intrinsics.base64.TestBase64
 */

package compiler.intrinsics.base64;

import java.io.BufferedReader;
import java.io.FileReader;
import java.nio.ByteBuffer;
import java.nio.charset.Charset;
import java.nio.charset.StandardCharsets;
import java.nio.file.Files;
import java.nio.file.Paths;
import java.util.Base64;
import java.util.Base64.Decoder;
import java.util.Base64.Encoder;
import java.util.Objects;
import java.util.Random;

import compiler.whitebox.CompilerWhiteBoxTest;
import sun.hotspot.code.Compiler;
<<<<<<< HEAD
import jtreg.SkippedException;
=======
>>>>>>> 0f312223

public class TestBase64 {
    static boolean checkOutput = Boolean.getBoolean("checkOutput");

    public static void main(String[] args) throws Exception {
        if (!Compiler.isIntrinsicAvailable(CompilerWhiteBoxTest.COMP_LEVEL_FULL_OPTIMIZATION, "java.util.Base64$Encoder", "encodeBlock", byte[].class, int.class, int.class, byte[].class, int.class, boolean.class)) {
<<<<<<< HEAD
            throw new SkippedException("Base64 intrinsic is not available");
=======
            System.out.println("Base64 intrinsic is not available");
            return;
>>>>>>> 0f312223
        }
        int iters = (args.length > 0 ? Integer.valueOf(args[0]) : 100000);
        System.out.println(iters + " iterations");

        test0(Base64Type.BASIC, Base64.getEncoder(), Base64.getDecoder(),"plain.txt", "baseEncode.txt", iters);
        test0(Base64Type.URLSAFE, Base64.getUrlEncoder(), Base64.getUrlDecoder(),"plain.txt", "urlEncode.txt", iters);
        test0(Base64Type.MIME, Base64.getMimeEncoder(), Base64.getMimeDecoder(),"plain.txt", "mimeEncode.txt", iters);
    }

    public static void test0(Base64Type type, Encoder encoder, Decoder decoder, String srcFile, String encodedFile, int numIterations) throws Exception {

        String[] srcLns = Files.readAllLines(Paths.get(SRCDIR, srcFile), DEF_CHARSET)
                               .toArray(new String[0]);
        String[] encodedLns = Files.readAllLines(Paths.get(SRCDIR, encodedFile), DEF_CHARSET)
                                   .toArray(new String[0]);

        for (int i = 0; i < numIterations; i++) {
            int lns = 0;
            for (String srcStr : srcLns) {
                String encodedStr = null;
                if (type != Base64Type.MIME) {
                    encodedStr = encodedLns[lns++];
                } else {
                    while (lns < encodedLns.length) {
                        String s = encodedLns[lns++];
                        if (s.length() == 0)
                            break;
                        if (encodedStr != null) {
                            encodedStr += DEFAULT_CRLF + s;
                        } else {
                            encodedStr = s;
                        }
                    }
                    if (encodedStr == null && srcStr.length() == 0) {
                        encodedStr = "";
                    }
                }

                byte[] srcArr = srcStr.getBytes(DEF_CHARSET);
                byte[] encodedArr = encodedStr.getBytes(DEF_CHARSET);

                ByteBuffer srcBuf = ByteBuffer.wrap(srcArr);
                ByteBuffer encodedBuf = ByteBuffer.wrap(encodedArr);
                byte[] resArr = new byte[encodedArr.length];

                // test int encode(byte[], byte[])
                int len = encoder.encode(srcArr, resArr);
                assertEqual(len, encodedArr.length);
                assertEqual(resArr, encodedArr);

                // test byte[] encode(byte[])
                resArr = encoder.encode(srcArr);
                assertEqual(resArr, encodedArr);

                // test ByteBuffer encode(ByteBuffer)
                int limit = srcBuf.limit();
                ByteBuffer resBuf = encoder.encode(srcBuf);
                assertEqual(srcBuf.position(), limit);
                assertEqual(srcBuf.limit(), limit);
                assertEqual(resBuf, encodedBuf);
                srcBuf.rewind(); // reset for next test

                // test String encodeToString(byte[])
                String resEncodeStr = encoder.encodeToString(srcArr);
                assertEqual(resEncodeStr, encodedStr);

                // test int decode(byte[], byte[])
                resArr = new byte[srcArr.length];
                len = decoder.decode(encodedArr, resArr);
                assertEqual(len, srcArr.length);
                assertEqual(resArr, srcArr);

                // test byte[] decode(byte[])
                resArr = decoder.decode(encodedArr);
                assertEqual(resArr, srcArr);

                // test ByteBuffer decode(ByteBuffer)
                limit = encodedBuf.limit();
                resBuf = decoder.decode(encodedBuf);
                assertEqual(encodedBuf.position(), limit);
                assertEqual(encodedBuf.limit(), limit);
                assertEqual(resBuf, srcBuf);
                encodedBuf.rewind(); // reset for next test

                // test byte[] decode(String)
                resArr = decoder.decode(encodedStr);
                assertEqual(resArr, srcArr);

            }
        }
    }

    // helper
    enum Base64Type {
        BASIC, URLSAFE, MIME
    }

    private static final String SRCDIR = System.getProperty("test.src", "compiler/intrinsics/base64/");
    private static final Charset DEF_CHARSET = StandardCharsets.US_ASCII;
    private static final String DEF_EXCEPTION_MSG =
        "Assertion failed! The result is not same as expected\n";
    private static final String DEFAULT_CRLF = "\r\n";

    private static void assertEqual(Object result, Object expect) {
        if (checkOutput) {
            if (!Objects.deepEquals(result, expect)) {
                String resultStr = result.toString();
                String expectStr = expect.toString();
                if (result instanceof byte[]) {
                    resultStr = new String((byte[]) result, DEF_CHARSET);
                }
                if (expect instanceof byte[]) {
                    expectStr = new String((byte[]) expect, DEF_CHARSET);
                }
                throw new RuntimeException(DEF_EXCEPTION_MSG +
                    " result: " + resultStr + " expected: " + expectStr);
            }
        }
    }
}<|MERGE_RESOLUTION|>--- conflicted
+++ resolved
@@ -51,22 +51,14 @@
 
 import compiler.whitebox.CompilerWhiteBoxTest;
 import sun.hotspot.code.Compiler;
-<<<<<<< HEAD
-import jtreg.SkippedException;
-=======
->>>>>>> 0f312223
 
 public class TestBase64 {
     static boolean checkOutput = Boolean.getBoolean("checkOutput");
 
     public static void main(String[] args) throws Exception {
         if (!Compiler.isIntrinsicAvailable(CompilerWhiteBoxTest.COMP_LEVEL_FULL_OPTIMIZATION, "java.util.Base64$Encoder", "encodeBlock", byte[].class, int.class, int.class, byte[].class, int.class, boolean.class)) {
-<<<<<<< HEAD
-            throw new SkippedException("Base64 intrinsic is not available");
-=======
             System.out.println("Base64 intrinsic is not available");
             return;
->>>>>>> 0f312223
         }
         int iters = (args.length > 0 ? Integer.valueOf(args[0]) : 100000);
         System.out.println(iters + " iterations");

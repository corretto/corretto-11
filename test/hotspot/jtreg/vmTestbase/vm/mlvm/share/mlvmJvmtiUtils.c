/*
 * Copyright (c) 2010, 2020, Oracle and/or its affiliates. All rights reserved.
 * DO NOT ALTER OR REMOVE COPYRIGHT NOTICES OR THIS FILE HEADER.
 *
 * This code is free software; you can redistribute it and/or modify it
 * under the terms of the GNU General Public License version 2 only, as
 * published by the Free Software Foundation.
 *
 * This code is distributed in the hope that it will be useful, but WITHOUT
 * ANY WARRANTY; without even the implied warranty of MERCHANTABILITY or
 * FITNESS FOR A PARTICULAR PURPOSE.  See the GNU General Public License
 * version 2 for more details (a copy is included in the LICENSE file that
 * accompanied this code).
 *
 * You should have received a copy of the GNU General Public License version
 * 2 along with this work; if not, write to the Free Software Foundation,
 * Inc., 51 Franklin St, Fifth Floor, Boston, MA 02110-1301 USA.
 *
 * Please contact Oracle, 500 Oracle Parkway, Redwood Shores, CA 94065 USA
 * or visit www.oracle.com if you need additional information or have any
 * questions.
 */

#include <stdio.h>
#include <string.h>
#include <stdlib.h>
#include "jvmti.h"
#include "agent_common.h"
#include "JVMTITools.h"
#include "jvmti_tools.h"
#include "mlvmJvmtiUtils.h"

void copyFromJString(JNIEnv * pEnv, jstring src, char ** dst) {
    const char * pStr;
        jsize len;

    if ( ! NSK_VERIFY((pStr = NSK_CPP_STUB3(GetStringUTFChars, pEnv, src, NULL)) != NULL) ) {
        return;
    }

    len = NSK_CPP_STUB2(GetStringUTFLength, pEnv, src) + 1;
    *dst = malloc(len);
    strncpy(*dst, pStr, len);

    NSK_CPP_STUB3(ReleaseStringUTFChars, pEnv, src, pStr);
}

struct MethodName * getMethodName(jvmtiEnv * pJvmtiEnv, jmethodID method) {
    char * szName;
    char * szSignature;
    jclass clazz;
    struct MethodName * mn;

    if ( ! NSK_JVMTI_VERIFY(NSK_CPP_STUB5(GetMethodName, pJvmtiEnv, method, &szName, NULL, NULL)) ) {
        return NULL;
    }

    if ( ! NSK_JVMTI_VERIFY(NSK_CPP_STUB3(GetMethodDeclaringClass, pJvmtiEnv, method, &clazz)) ) {
        NSK_JVMTI_VERIFY(NSK_CPP_STUB2(Deallocate, pJvmtiEnv, (void *) szName));
        return NULL;
    }

    if ( ! NSK_JVMTI_VERIFY(NSK_CPP_STUB4(GetClassSignature, pJvmtiEnv, clazz, &szSignature, NULL)) ) {
        NSK_JVMTI_VERIFY(NSK_CPP_STUB2(Deallocate, pJvmtiEnv, (void *) szName));
        return NULL;
    }

    if (strlen(szName) + 1 > sizeof(mn->methodName) ||
        strlen(szSignature) + 1 > sizeof(mn->classSig)) {
      NSK_JVMTI_VERIFY(NSK_CPP_STUB2(Deallocate, pJvmtiEnv, (void *) szName));
      NSK_JVMTI_VERIFY(NSK_CPP_STUB2(Deallocate, pJvmtiEnv, (void *) szName));
      return NULL;
    }

    mn = malloc(sizeof(MethodNameStruct));
<<<<<<< HEAD

    if (mn == NULL) {
      NSK_JVMTI_VERIFY(NSK_CPP_STUB2(Deallocate, pJvmtiEnv, (void *) szName));
      NSK_JVMTI_VERIFY(NSK_CPP_STUB2(Deallocate, pJvmtiEnv, (void *) szName));
      return NULL;
    }

    strncpy(mn->methodName, szName, sizeof(mn->methodName) - 1);
    mn->methodName[sizeof(mn->methodName) - 1] = '\0';

=======
    strncpy(mn->methodName, szName, sizeof(mn->methodName) - 1);
    mn->methodName[sizeof(mn->methodName) - 1] = '\0';
>>>>>>> 1772cf1e
    strncpy(mn->classSig, szSignature, sizeof(mn->classSig) - 1);
    mn->classSig[sizeof(mn->classSig) - 1] = '\0';

    NSK_JVMTI_VERIFY(NSK_CPP_STUB2(Deallocate, pJvmtiEnv, (void *) szName));
    NSK_JVMTI_VERIFY(NSK_CPP_STUB2(Deallocate, pJvmtiEnv, (void *) szSignature));
    return mn;
}

char * locationToString(jvmtiEnv * pJvmtiEnv, jmethodID method, jlocation location) {
    struct MethodName * pMN;
    // gcc 7.3 claims that snprintf below can output between 6 and 531 bytes. Setting buffer size to 600.
    char r[600];

    pMN = getMethodName(pJvmtiEnv, method);
    if ( ! pMN )
        return strdup("NONE");

    snprintf(r, sizeof(r), "%s .%s :%lx", pMN->classSig, pMN->methodName, (long) location);

    free(pMN);

    return strdup(r);
}

void * getTLS(jvmtiEnv * pJvmtiEnv, jthread thread, jsize sizeToAllocate) {
    void * tls;
    if ( ! NSK_JVMTI_VERIFY(NSK_CPP_STUB3(GetThreadLocalStorage, pJvmtiEnv, thread, &tls)) )
        return NULL;

    if ( ! tls) {
        if ( ! NSK_VERIFY((tls = malloc(sizeToAllocate)) != NULL) )
            return NULL;

        memset(tls, 0, sizeToAllocate);

        if ( ! NSK_JVMTI_VERIFY(NSK_CPP_STUB3(SetThreadLocalStorage, pJvmtiEnv, thread, tls)) )
            return NULL;
    }

    return tls;
}<|MERGE_RESOLUTION|>--- conflicted
+++ resolved
@@ -73,7 +73,6 @@
     }
 
     mn = malloc(sizeof(MethodNameStruct));
-<<<<<<< HEAD
 
     if (mn == NULL) {
       NSK_JVMTI_VERIFY(NSK_CPP_STUB2(Deallocate, pJvmtiEnv, (void *) szName));
@@ -84,10 +83,6 @@
     strncpy(mn->methodName, szName, sizeof(mn->methodName) - 1);
     mn->methodName[sizeof(mn->methodName) - 1] = '\0';
 
-=======
-    strncpy(mn->methodName, szName, sizeof(mn->methodName) - 1);
-    mn->methodName[sizeof(mn->methodName) - 1] = '\0';
->>>>>>> 1772cf1e
     strncpy(mn->classSig, szSignature, sizeof(mn->classSig) - 1);
     mn->classSig[sizeof(mn->classSig) - 1] = '\0';
 

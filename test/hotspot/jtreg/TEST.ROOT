#
# Copyright (c) 2005, 2021, Oracle and/or its affiliates. All rights reserved.
# DO NOT ALTER OR REMOVE COPYRIGHT NOTICES OR THIS FILE HEADER.
#
# This code is free software; you can redistribute it and/or modify it
# under the terms of the GNU General Public License version 2 only, as
# published by the Free Software Foundation.
#
# This code is distributed in the hope that it will be useful, but WITHOUT
# ANY WARRANTY; without even the implied warranty of MERCHANTABILITY or
# FITNESS FOR A PARTICULAR PURPOSE.  See the GNU General Public License
# version 2 for more details (a copy is included in the LICENSE file that
# accompanied this code).
#
# You should have received a copy of the GNU General Public License version
# 2 along with this work; if not, write to the Free Software Foundation,
# Inc., 51 Franklin St, Fifth Floor, Boston, MA 02110-1301 USA.
#
# Please contact Oracle, 500 Oracle Parkway, Redwood Shores, CA 94065 USA
# or visit www.oracle.com if you need additional information or have any
# questions.
#

#

# This file identifies the root of the test-suite hierarchy.
# It also contains test-suite configuration information.

# The list of keywords supported in this test suite
# randomness:           test uses randomness, test cases differ from run to run
keys=cte_test jcmd nmt regression gc stress metaspace headful intermittent randomness

groups=TEST.groups TEST.quick-groups

# Source files for classes that will be used at the beginning of each test suite run,
# to determine additional characteristics of the system for use with the @requires tag.
# Note: compiled bootlibs code will be located in the folder 'bootClasses'
requires.extraPropDefns = ../../jtreg-ext/requires/VMProps.java
requires.extraPropDefns.bootlibs = ../../lib/sun \
    ../../lib/jdk/test/lib/Platform.java \
    ../../lib/jdk/test/lib/Container.java
requires.extraPropDefns.vmOpts = -XX:+UnlockDiagnosticVMOptions -XX:+WhiteBoxAPI -Xbootclasspath/a:bootClasses
requires.properties= \
    sun.arch.data.model \
    vm.simpleArch \
    vm.bits \
    vm.flightRecorder \
    vm.gc.G1 \
    vm.gc.Serial \
    vm.gc.Parallel \
    vm.gc.ConcMarkSweep \
    vm.gc.Shenandoah \
    vm.gc.Epsilon \
    vm.gc.Z \
    vm.jvmci \
    vm.emulatedClient \
    vm.cpu.features \
    vm.debug \
    vm.hasSA \
    vm.hasSAandCanAttach \
    vm.hasJFR \
    vm.rtm.cpu \
    vm.rtm.compiler \
    vm.aot \
    vm.aot.enabled \
    vm.cds \
    vm.cds.custom.loaders \
    vm.cds.archived.java.heap \
    vm.graal.enabled \
    vm.compiler1.enabled \
    vm.compiler2.enabled \
<<<<<<< HEAD
=======
    vm.musl \
>>>>>>> bc28d8f8
    vm.flagless \
    docker.support

# Minimum jtreg version
requiredVersion=5.1 b1

# Path to libraries in the topmost test directory. This is needed so @library
# does not need ../../../ notation to reach them
external.lib.roots = ../../../

# Use new module options
useNewOptions=true

# Use --patch-module instead of -Xmodule:
useNewPatchModule=true<|MERGE_RESOLUTION|>--- conflicted
+++ resolved
@@ -69,10 +69,7 @@
     vm.graal.enabled \
     vm.compiler1.enabled \
     vm.compiler2.enabled \
-<<<<<<< HEAD
-=======
     vm.musl \
->>>>>>> bc28d8f8
     vm.flagless \
     docker.support
 

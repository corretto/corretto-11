/*
 * Copyright (c) 2013, 2018, Oracle and/or its affiliates. All rights reserved.
 * DO NOT ALTER OR REMOVE COPYRIGHT NOTICES OR THIS FILE HEADER.
 *
 * This code is free software; you can redistribute it and/or modify it
 * under the terms of the GNU General Public License version 2 only, as
 * published by the Free Software Foundation.
 *
 * This code is distributed in the hope that it will be useful, but WITHOUT
 * ANY WARRANTY; without even the implied warranty of MERCHANTABILITY or
 * FITNESS FOR A PARTICULAR PURPOSE.  See the GNU General Public License
 * version 2 for more details (a copy is included in the LICENSE file that
 * accompanied this code).
 *
 * You should have received a copy of the GNU General Public License version
 * 2 along with this work; if not, write to the Free Software Foundation,
 * Inc., 51 Franklin St, Fifth Floor, Boston, MA 02110-1301 USA.
 *
 * Please contact Oracle, 500 Oracle Parkway, Redwood Shores, CA 94065 USA
 * or visit www.oracle.com if you need additional information or have any
 * questions.
 */

package jdk.test.lib.process;

import java.io.IOException;
import java.io.InputStream;
import java.io.OutputStream;
import java.io.PrintStream;
import java.util.ArrayList;
import java.util.Arrays;
import java.util.Collections;
import java.util.concurrent.CountDownLatch;
import java.util.Map;
import java.util.concurrent.ExecutionException;
import java.util.concurrent.Future;
import java.util.concurrent.TimeUnit;
import java.util.concurrent.TimeoutException;
import java.util.function.Predicate;
import java.util.function.Consumer;
import java.util.stream.Collectors;
import java.security.AccessController;
import java.security.PrivilegedActionException;
import java.security.PrivilegedExceptionAction;

import jdk.test.lib.JDKToolFinder;
import jdk.test.lib.Utils;

public final class ProcessTools {
    private static final class LineForwarder extends StreamPumper.LinePump {
        private final PrintStream ps;
        private final String prefix;
        LineForwarder(String prefix, PrintStream os) {
            this.ps = os;
            this.prefix = prefix;
        }
        @Override
        protected void processLine(String line) {
            ps.println("[" + prefix + "] " + line);
        }
    }

    private ProcessTools() {
    }

    /**
<<<<<<< HEAD
     * Pumps stdout and stderr from running the process into a String.
     *
     * @param processBuilder ProcessBuilder to run.
     * @return Output from process.
     * @throws IOException If an I/O error occurs.
     */
    public static OutputBuffer getOutput(ProcessBuilder processBuilder) throws IOException {
        return getOutput(privilegedStart(processBuilder));
    }

    /**
     * Pumps stdout and stderr the running process into a String.
     *
     * @param process Process to pump.
     * @return Output from process.
     * @throws IOException If an I/O error occurs.
     */
    public static OutputBuffer getOutput(Process process) throws IOException {
        ByteArrayOutputStream stderrBuffer = new ByteArrayOutputStream();
        ByteArrayOutputStream stdoutBuffer = new ByteArrayOutputStream();
        StreamPumper outPumper = new StreamPumper(process.getInputStream(), stdoutBuffer);
        StreamPumper errPumper = new StreamPumper(process.getErrorStream(), stderrBuffer);
        Thread outPumperThread = new Thread(outPumper);
        Thread errPumperThread = new Thread(errPumper);

        outPumperThread.setDaemon(true);
        errPumperThread.setDaemon(true);

        outPumperThread.start();
        errPumperThread.start();

        try {
            process.waitFor();
            outPumperThread.join();
            errPumperThread.join();
        } catch (InterruptedException e) {
            Thread.currentThread().interrupt();
            return null;
        }

        return new OutputBuffer(stdoutBuffer.toString(), stderrBuffer.toString());
    }

    /**
=======
>>>>>>> bc28d8f8
     * <p>Starts a process from its builder.</p>
     * <span>The default redirects of STDOUT and STDERR are started</span>
     * @param name The process name
     * @param processBuilder The process builder
     * @return Returns the initialized process
     * @throws IOException
     */
    public static Process startProcess(String name,
                                       ProcessBuilder processBuilder)
    throws IOException {
        return startProcess(name, processBuilder, (Consumer<String>)null);
    }

    /**
     * <p>Starts a process from its builder.</p>
     * <span>The default redirects of STDOUT and STDERR are started</span>
     * <p>It is possible to monitor the in-streams via the provided {@code consumer}
     * @param name The process name
     * @param consumer {@linkplain Consumer} instance to process the in-streams
     * @param processBuilder The process builder
     * @return Returns the initialized process
     * @throws IOException
     */
    @SuppressWarnings("overloads")
    public static Process startProcess(String name,
                                       ProcessBuilder processBuilder,
                                       Consumer<String> consumer)
    throws IOException {
        try {
            return startProcess(name, processBuilder, consumer, null, -1, TimeUnit.NANOSECONDS);
        } catch (InterruptedException | TimeoutException e) {
            // will never happen
            throw new RuntimeException(e);
        }
    }

    /**
     * <p>Starts a process from its builder.</p>
     * <span>The default redirects of STDOUT and STDERR are started</span>
     * <p>
     * It is possible to wait for the process to get to a warmed-up state
     * via {@linkplain Predicate} condition on the STDOUT
     * </p>
     * @param name The process name
     * @param processBuilder The process builder
     * @param linePredicate The {@linkplain Predicate} to use on the STDOUT
     *                      Used to determine the moment the target app is
     *                      properly warmed-up.
     *                      It can be null - in that case the warmup is skipped.
     * @param timeout The timeout for the warmup waiting; -1 = no wait; 0 = wait forever
     * @param unit The timeout {@linkplain TimeUnit}
     * @return Returns the initialized {@linkplain Process}
     * @throws IOException
     * @throws InterruptedException
     * @throws TimeoutException
     */
    public static Process startProcess(String name,
                                       ProcessBuilder processBuilder,
                                       final Predicate<String> linePredicate,
                                       long timeout,
                                       TimeUnit unit)
    throws IOException, InterruptedException, TimeoutException {
        return startProcess(name, processBuilder, null, linePredicate, timeout, unit);
    }

    /**
     * <p>Starts a process from its builder.</p>
     * <span>The default redirects of STDOUT and STDERR are started</span>
     * <p>
     * It is possible to wait for the process to get to a warmed-up state
     * via {@linkplain Predicate} condition on the STDOUT and monitor the
     * in-streams via the provided {@linkplain Consumer}
     * </p>
     * @param name The process name
     * @param processBuilder The process builder
     * @param lineConsumer  The {@linkplain Consumer} the lines will be forwarded to
     * @param linePredicate The {@linkplain Predicate} to use on the STDOUT
     *                      Used to determine the moment the target app is
     *                      properly warmed-up.
     *                      It can be null - in that case the warmup is skipped.
     * @param timeout The timeout for the warmup waiting; -1 = no wait; 0 = wait forever
     * @param unit The timeout {@linkplain TimeUnit}
     * @return Returns the initialized {@linkplain Process}
     * @throws IOException
     * @throws InterruptedException
     * @throws TimeoutException
     */
    public static Process startProcess(String name,
                                       ProcessBuilder processBuilder,
                                       final Consumer<String> lineConsumer,
                                       final Predicate<String> linePredicate,
                                       long timeout,
                                       TimeUnit unit)
    throws IOException, InterruptedException, TimeoutException {
        System.out.println("["+name+"]:" + processBuilder.command().stream().collect(Collectors.joining(" ")));
        Process p = privilegedStart(processBuilder);
        StreamPumper stdout = new StreamPumper(p.getInputStream());
        StreamPumper stderr = new StreamPumper(p.getErrorStream());

        stdout.addPump(new LineForwarder(name, System.out));
        stderr.addPump(new LineForwarder(name, System.err));
        if (lineConsumer != null) {
            StreamPumper.LinePump pump = new StreamPumper.LinePump() {
                @Override
                protected void processLine(String line) {
                    lineConsumer.accept(line);
                }
            };
            stdout.addPump(pump);
            stderr.addPump(pump);
        }


        CountDownLatch latch = new CountDownLatch(1);
        if (linePredicate != null) {
            StreamPumper.LinePump pump = new StreamPumper.LinePump() {
                @Override
                protected void processLine(String line) {
                    if (latch.getCount() > 0 && linePredicate.test(line)) {
                        latch.countDown();
                    }
                }
            };
            stdout.addPump(pump);
            stderr.addPump(pump);
        } else {
            latch.countDown();
        }
        final Future<Void> stdoutTask = stdout.process();
        final Future<Void> stderrTask = stderr.process();

        try {
            if (timeout > -1) {
                if (timeout == 0) {
                    latch.await();
                } else {
                    if (!latch.await(Utils.adjustTimeout(timeout), unit)) {
                        throw new TimeoutException();
                    }
                }
            }
        } catch (TimeoutException | InterruptedException e) {
            System.err.println("Failed to start a process (thread dump follows)");
            for(Map.Entry<Thread, StackTraceElement[]> s : Thread.getAllStackTraces().entrySet()) {
                printStack(s.getKey(), s.getValue());
            }

            if (p.isAlive()) {
                p.destroyForcibly();
            }

            stdoutTask.cancel(true);
            stderrTask.cancel(true);
            throw e;
        }

        return new ProcessImpl(p, stdoutTask, stderrTask);
    }

    /**
     * <p>Starts a process from its builder.</p>
     * <span>The default redirects of STDOUT and STDERR are started</span>
     * <p>
     * It is possible to wait for the process to get to a warmed-up state
     * via {@linkplain Predicate} condition on the STDOUT. The warm-up will
     * wait indefinitely.
     * </p>
     * @param name The process name
     * @param processBuilder The process builder
     * @param linePredicate The {@linkplain Predicate} to use on the STDOUT
     *                      Used to determine the moment the target app is
     *                      properly warmed-up.
     *                      It can be null - in that case the warmup is skipped.
     * @return Returns the initialized {@linkplain Process}
     * @throws IOException
     * @throws InterruptedException
     * @throws TimeoutException
     */
    @SuppressWarnings("overloads")
    public static Process startProcess(String name,
                                       ProcessBuilder processBuilder,
                                       final Predicate<String> linePredicate)
    throws IOException, InterruptedException, TimeoutException {
        return startProcess(name, processBuilder, linePredicate, 0, TimeUnit.SECONDS);
    }

    /**
     * Get the process id of the current running Java process
     *
     * @return Process id
     */
    public static long getProcessId() throws Exception {
        return ProcessHandle.current().pid();
    }



    /**
     * Create ProcessBuilder using the java launcher from the jdk to be tested and
     * with any platform specific arguments prepended
     */
    public static ProcessBuilder createJavaProcessBuilder(String... command) {
        return createJavaProcessBuilder(false, command);
    }

    /**
     * Create ProcessBuilder using the java launcher from the jdk to be tested,
     * and with any platform specific arguments prepended.
     *
     * @param addTestVmAndJavaOptions If true, adds test.vm.opts and test.java.opts
     *        to the java arguments.
     * @param command Arguments to pass to the java command.
     * @return The ProcessBuilder instance representing the java command.
     */
    public static ProcessBuilder createJavaProcessBuilder(boolean addTestVmAndJavaOptions, String... command) {
        String javapath = JDKToolFinder.getJDKTool("java");

        ArrayList<String> args = new ArrayList<>();
        args.add(javapath);

        args.add("-cp");
        args.add(System.getProperty("java.class.path"));

        if (addTestVmAndJavaOptions) {
            Collections.addAll(args, Utils.getTestJavaOpts());
        }

        Collections.addAll(args, command);

        // Reporting
        StringBuilder cmdLine = new StringBuilder();
        for (String cmd : args)
            cmdLine.append(cmd).append(' ');
        System.out.println("Command line: [" + cmdLine.toString() + "]");

        return new ProcessBuilder(args.toArray(new String[args.size()]));
    }

    private static void printStack(Thread t, StackTraceElement[] stack) {
        System.out.println("\t" +  t +
                           " stack: (length = " + stack.length + ")");
        if (t != null) {
            for (StackTraceElement stack1 : stack) {
                System.out.println("\t" + stack1);
            }
            System.out.println();
        }
    }

    /**
     * Executes a test jvm process, waits for it to finish and returns the process output.
     * The default jvm options from jtreg, test.vm.opts and test.java.opts, are added.
     * The java from the test.jdk is used to execute the command.
     *
     * The command line will be like:
     * {test.jdk}/bin/java {test.vm.opts} {test.java.opts} cmds
     *
     * The jvm process will have exited before this method returns.
     *
     * @param cmds User specified arguments.
     * @return The output from the process.
     */
    public static OutputAnalyzer executeTestJvm(String... cmds) throws Exception {
        ProcessBuilder pb = createJavaProcessBuilder(Utils.addTestJavaOpts(cmds));
        return executeProcess(pb);
    }

    /**
     * @see #executeTestJvm(String...)
     * @param cmds User specified arguments.
     * @return The output from the process.
     */
    public static OutputAnalyzer executeTestJava(String... cmds) throws Exception {
        return executeTestJvm(cmds);
    }

    /**
     * Executes a process, waits for it to finish and returns the process output.
     * The process will have exited before this method returns.
     * @param pb The ProcessBuilder to execute.
     * @return The {@linkplain OutputAnalyzer} instance wrapping the process.
     */
    public static OutputAnalyzer executeProcess(ProcessBuilder pb) throws Exception {
        return executeProcess(pb, null);
    }

    /**
     * Executes a process, pipe some text into its STDIN, waits for it
     * to finish and returns the process output. The process will have exited
     * before this method returns.
     * @param pb The ProcessBuilder to execute.
     * @param input The text to pipe into STDIN. Can be null.
     * @return The {@linkplain OutputAnalyzer} instance wrapping the process.
     */
    public static OutputAnalyzer executeProcess(ProcessBuilder pb, String input) throws Exception {
        OutputAnalyzer output = null;
        Process p = null;
        boolean failed = false;
        try {
            p = privilegedStart(pb);
<<<<<<< HEAD
=======
            if (input != null) {
               try (PrintStream ps = new PrintStream(p.getOutputStream())) {
                   ps.print(input);
               }
            }

>>>>>>> bc28d8f8
            output = new OutputAnalyzer(p);
            p.waitFor();

            return output;
        } catch (Throwable t) {
            if (p != null) {
                p.destroyForcibly().waitFor();
            }

            failed = true;
            System.out.println("executeProcess() failed: " + t);
            throw t;
        } finally {
            if (failed) {
                System.err.println(getProcessLog(pb, output));
            }
        }
    }

    /**
     * Executes a process, waits for it to finish and returns the process output.
     *
     * The process will have exited before this method returns.
     *
     * @param cmds The command line to execute.
     * @return The output from the process.
     */
    public static OutputAnalyzer executeProcess(String... cmds) throws Throwable {
        return executeProcess(new ProcessBuilder(cmds));
    }

    /**
     * Used to log command line, stdout, stderr and exit code from an executed process.
     * @param pb The executed process.
     * @param output The output from the process.
     */
    public static String getProcessLog(ProcessBuilder pb, OutputAnalyzer output) {
        String stderr = output == null ? "null" : output.getStderr();
        String stdout = output == null ? "null" : output.getStdout();
        String exitValue = output == null ? "null": Integer.toString(output.getExitValue());
        StringBuilder logMsg = new StringBuilder();
        final String nl = System.getProperty("line.separator");
        logMsg.append("--- ProcessLog ---" + nl);
        logMsg.append("cmd: " + getCommandLine(pb) + nl);
        logMsg.append("exitvalue: " + exitValue + nl);
        logMsg.append("stderr: " + stderr + nl);
        logMsg.append("stdout: " + stdout + nl);

        return logMsg.toString();
    }

    /**
     * @return The full command line for the ProcessBuilder.
     */
    public static String getCommandLine(ProcessBuilder pb) {
        if (pb == null) {
            return "null";
        }
        StringBuilder cmd = new StringBuilder();
        for (String s : pb.command()) {
            cmd.append(s).append(" ");
        }
        return cmd.toString().trim();
    }

    /**
     * Executes a process, waits for it to finish, prints the process output
     * to stdout, and returns the process output.
     *
     * The process will have exited before this method returns.
     *
     * @param cmds The command line to execute.
     * @return The {@linkplain OutputAnalyzer} instance wrapping the process.
     */
    public static OutputAnalyzer executeCommand(String... cmds)
            throws Throwable {
        String cmdLine = Arrays.stream(cmds).collect(Collectors.joining(" "));
        System.out.println("Command line: [" + cmdLine + "]");
        OutputAnalyzer analyzer = ProcessTools.executeProcess(cmds);
        System.out.println(analyzer.getOutput());
        return analyzer;
    }

    /**
     * Executes a process, waits for it to finish, prints the process output
     * to stdout and returns the process output.
     *
     * The process will have exited before this method returns.
     *
     * @param pb The ProcessBuilder to execute.
     * @return The {@linkplain OutputAnalyzer} instance wrapping the process.
     */
    public static OutputAnalyzer executeCommand(ProcessBuilder pb)
            throws Throwable {
        String cmdLine = pb.command().stream()
                .map(x -> (x.contains(" ") || x.contains("$"))
                        ? ("'" + x + "'") : x)
                .collect(Collectors.joining(" "));
        System.out.println("Command line: [" + cmdLine + "]");
        OutputAnalyzer analyzer = ProcessTools.executeProcess(pb);
        System.out.println(analyzer.getOutput());
        return analyzer;
    }

    private static Process privilegedStart(ProcessBuilder pb) throws IOException {
        try {
            return AccessController.doPrivileged(
                (PrivilegedExceptionAction<Process>) () -> pb.start());
        } catch (PrivilegedActionException e) {
            @SuppressWarnings("unchecked")
            IOException t = (IOException) e.getException();
            throw t;
        }
    }

    private static class ProcessImpl extends Process {

        private final Process p;
        private final Future<Void> stdoutTask;
        private final Future<Void> stderrTask;

        public ProcessImpl(Process p, Future<Void> stdoutTask, Future<Void> stderrTask) {
            this.p = p;
            this.stdoutTask = stdoutTask;
            this.stderrTask = stderrTask;
        }

        @Override
        public OutputStream getOutputStream() {
            return p.getOutputStream();
        }

        @Override
        public InputStream getInputStream() {
            return p.getInputStream();
        }

        @Override
        public InputStream getErrorStream() {
            return p.getErrorStream();
        }

        @Override
        public int waitFor() throws InterruptedException {
            int rslt = p.waitFor();
            waitForStreams();
            return rslt;
        }

        @Override
        public int exitValue() {
            return p.exitValue();
        }

        @Override
        public void destroy() {
            p.destroy();
        }

        @Override
        public long pid() {
            return p.pid();
        }

        @Override
        public boolean isAlive() {
            return p.isAlive();
        }

        @Override
        public Process destroyForcibly() {
            return p.destroyForcibly();
        }

        @Override
        public boolean waitFor(long timeout, TimeUnit unit) throws InterruptedException {
            boolean rslt = p.waitFor(timeout, unit);
            if (rslt) {
                waitForStreams();
            }
            return rslt;
        }

        private void waitForStreams() throws InterruptedException {
            try {
                stdoutTask.get();
            } catch (ExecutionException e) {
            }
            try {
                stderrTask.get();
            } catch (ExecutionException e) {
            }
        }
    }
}<|MERGE_RESOLUTION|>--- conflicted
+++ resolved
@@ -64,53 +64,6 @@
     }
 
     /**
-<<<<<<< HEAD
-     * Pumps stdout and stderr from running the process into a String.
-     *
-     * @param processBuilder ProcessBuilder to run.
-     * @return Output from process.
-     * @throws IOException If an I/O error occurs.
-     */
-    public static OutputBuffer getOutput(ProcessBuilder processBuilder) throws IOException {
-        return getOutput(privilegedStart(processBuilder));
-    }
-
-    /**
-     * Pumps stdout and stderr the running process into a String.
-     *
-     * @param process Process to pump.
-     * @return Output from process.
-     * @throws IOException If an I/O error occurs.
-     */
-    public static OutputBuffer getOutput(Process process) throws IOException {
-        ByteArrayOutputStream stderrBuffer = new ByteArrayOutputStream();
-        ByteArrayOutputStream stdoutBuffer = new ByteArrayOutputStream();
-        StreamPumper outPumper = new StreamPumper(process.getInputStream(), stdoutBuffer);
-        StreamPumper errPumper = new StreamPumper(process.getErrorStream(), stderrBuffer);
-        Thread outPumperThread = new Thread(outPumper);
-        Thread errPumperThread = new Thread(errPumper);
-
-        outPumperThread.setDaemon(true);
-        errPumperThread.setDaemon(true);
-
-        outPumperThread.start();
-        errPumperThread.start();
-
-        try {
-            process.waitFor();
-            outPumperThread.join();
-            errPumperThread.join();
-        } catch (InterruptedException e) {
-            Thread.currentThread().interrupt();
-            return null;
-        }
-
-        return new OutputBuffer(stdoutBuffer.toString(), stderrBuffer.toString());
-    }
-
-    /**
-=======
->>>>>>> bc28d8f8
      * <p>Starts a process from its builder.</p>
      * <span>The default redirects of STDOUT and STDERR are started</span>
      * @param name The process name
@@ -411,15 +364,12 @@
         boolean failed = false;
         try {
             p = privilegedStart(pb);
-<<<<<<< HEAD
-=======
             if (input != null) {
                try (PrintStream ps = new PrintStream(p.getOutputStream())) {
                    ps.print(input);
                }
             }
 
->>>>>>> bc28d8f8
             output = new OutputAnalyzer(p);
             p.waitFor();
 

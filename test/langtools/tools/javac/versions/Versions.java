/*
 * Copyright (c) 2014, 2020, Oracle and/or its affiliates. All rights reserved.
 * DO NOT ALTER OR REMOVE COPYRIGHT NOTICES OR THIS FILE HEADER.
 *
 * This code is free software; you can redistribute it and/or modify it
 * under the terms of the GNU General Public License version 2 only, as
 * published by the Free Software Foundation.
 *
 * This code is distributed in the hope that it will be useful, but WITHOUT
 * ANY WARRANTY; without even the implied warranty of MERCHANTABILITY or
 * FITNESS FOR A PARTICULAR PURPOSE.  See the GNU General Public License
 * version 2 for more details (a copy is included in the LICENSE file that
 * accompanied this code).
 *
 * You should have received a copy of the GNU General Public License version
 * 2 along with this work; if not, write to the Free Software Foundation,
 * Inc., 51 Franklin St, Fifth Floor, Boston, MA 02110-1301 USA.
 *
 * Please contact Oracle, 500 Oracle Parkway, Redwood Shores, CA 94065 USA
 * or visit www.oracle.com if you need additional information or have any
 * questions.
 */

/*
 * @test
 * @bug 4981566 5028634 5094412 6304984 7025786 7025789 8001112 8028545 8000961 8030610 8028546 8188870 8173382 8173382 8245147
 * @summary Check interpretation of -target and -source options
 * @modules java.compiler
 *          jdk.compiler
 * @run main Versions
 */

import java.io.*;
import java.nio.*;
import java.nio.channels.*;

import javax.tools.JavaCompiler;
import javax.tools.ToolProvider;
import javax.tools.JavaFileObject;
import javax.tools.StandardJavaFileManager;
import java.util.List;
import java.util.ArrayList;
import java.util.Arrays;
import java.util.Set;
import java.util.function.BiConsumer;
<<<<<<< HEAD
=======
import java.util.function.Consumer;
>>>>>>> 36e54fbd

/*
 * If not explicitly specified the latest source and latest target
 * values are the defaults. If explicitly specified, the target value
 * has to be greater than or equal to the source value.
 */
public class Versions {

    protected JavaCompiler javacompiler;
    protected int failedCases;

    public Versions() throws IOException {
        javacompiler = ToolProvider.getSystemJavaCompiler();
        genSourceFiles();
        failedCases = 0;
    }

    public static void main(String... args) throws IOException {
        Versions versions = new Versions();
        versions.run();
    }

    public static final Set<String> RETIRED_SOURCES =
        Set.of("1.2", "1.3", "1.4", "1.5");

    public static final Set<String> VALID_SOURCES =
        Set.of("1.6", "1.7", "1.8", "1.9", "1.10", "11");

    public static final String LATEST_MAJOR_VERSION = "55.0";

    static enum SourceTarget {
<<<<<<< HEAD
        SIX(true,     "50.0",  "6", Versions::checksrc16),
        SEVEN(true,   "51.0",  "7", Versions::checksrc17),
        EIGHT(true,   "52.0",  "8", Versions::checksrc18),
        NINE(true,    "53.0",  "9", Versions::checksrc19),
        TEN(true,     "54.0", "10", Versions::checksrc110),
        ELEVEN(false, "55.0", "11", Versions::checksrc111);
=======
        SIX(true,     "50.0",  "6", Versions::checksrc6),
        SEVEN(true,   "51.0",  "7", Versions::checksrc7),
        EIGHT(true,   "52.0",  "8", Versions::checksrc8),
        NINE(true,    "53.0",  "9", Versions::checksrc9),
        TEN(true,     "54.0", "10", Versions::checksrc10),
        ELEVEN(false, "55.0", "11", Versions::checksrc11);
>>>>>>> 36e54fbd

        private final boolean dotOne;
        private final String classFileVer;
        private final String target;
<<<<<<< HEAD
        private final BiConsumer<Versions, String[]> checker;

        private SourceTarget(boolean dotOne, String classFileVer, String target,
                             BiConsumer<Versions, String[]> checker) {
=======
        private final BiConsumer<Versions, List<String>> checker;

        private SourceTarget(boolean dotOne, String classFileVer, String target,
                             BiConsumer<Versions, List<String>> checker) {
>>>>>>> 36e54fbd
            this.dotOne = dotOne;
            this.classFileVer = classFileVer;
            this.target = target;
            this.checker = checker;
        }

<<<<<<< HEAD
        public void checksrc(Versions version, String... args) {
=======
        public void checksrc(Versions version, List<String> args) {
>>>>>>> 36e54fbd
            checker.accept(version, args);
        }

        public boolean dotOne() {
            return dotOne;
        }
<<<<<<< HEAD

        public String classFileVer() {
            return classFileVer;
        }

        public String target() {
            return target;
        }
    }

=======

        public String classFileVer() {
            return classFileVer;
        }

        public String target() {
            return target;
        }
    }

>>>>>>> 36e54fbd
    void run() {
        String TC = "";
        System.out.println("Version.java: Starting");

        check(LATEST_MAJOR_VERSION);
        for (String source : VALID_SOURCES) {
<<<<<<< HEAD
            check(LATEST_MAJOR_VERSION, "-source " + source);
=======
            check(LATEST_MAJOR_VERSION, List.of("-source " + source));
>>>>>>> 36e54fbd
        }

        // Verify that a -source value less than a -target value is
        // accepted and that the resulting class files are dependent
        // on the target setting alone.
        SourceTarget[] sourceTargets = SourceTarget.values();
        for (int i = 0; i < sourceTargets.length; i++) {
            SourceTarget st = sourceTargets[i];
            String classFileVer = st.classFileVer();
            String target = st.target();
            boolean dotOne = st.dotOne();
<<<<<<< HEAD
            check_source_target(dotOne, classFileVer, target, target);
            for (int j = i; j > 0; j--) {
                String source = sourceTargets[j].target();
                check_source_target(dotOne, classFileVer, source, target);
=======
            check_source_target(dotOne, List.of(classFileVer, target, target));
            for (int j = i - 1; j >= 0; j--) {
                String source = sourceTargets[j].target();
                check_source_target(dotOne, List.of(classFileVer, source, target));
>>>>>>> 36e54fbd
            }
        }

        // Verify acceptance of different combinations of -source N,
        // -target M; N <= M
        for (int i = 0; i < sourceTargets.length; i++) {
            SourceTarget st = sourceTargets[i];

<<<<<<< HEAD
            st.checksrc(this, "-source " + st.target());
            st.checksrc(this, "-source " + st.target(), "-target " + st.target());

            if (st.dotOne()) {
                st.checksrc(this, "-source 1." + st.target());
                st.checksrc(this, "-source 1." + st.target(), "-target 1." + st.target());
            }

            if (i == sourceTargets.length) {
                // Can use -target without -source setting only for
                // most recent target since the most recent source is
                // the default.
                st.checksrc(this, "-target " + st.target());
=======
            st.checksrc(this, List.of("-source " + st.target()));
            st.checksrc(this, List.of("-source " + st.target(), "-target " + st.target()));

            if (st.dotOne()) {
                st.checksrc(this, List.of("-source 1." + st.target()));
                st.checksrc(this, List.of("-source 1." + st.target(), "-target 1." + st.target()));
            }

            if (i == sourceTargets.length - 1) {
                // Can use -target without -source setting only for
                // most recent target since the most recent source is
                // the default.
                st.checksrc(this, List.of("-target " + st.target()));
>>>>>>> 36e54fbd

                if (!st.classFileVer().equals(LATEST_MAJOR_VERSION)) {
                    throw new RuntimeException(st +
                                               "does not have class file version" +
                                               LATEST_MAJOR_VERSION);
                }
            }
        }

        // Verify that -source N -target (N-1) is rejected
        for (int i = 1 /* Skip zeroth value */; i < sourceTargets.length; i++) {
<<<<<<< HEAD
            fail("-source " + sourceTargets[i].target(),
                 "-target " + sourceTargets[i-1].target(),
                 "Base.java");
=======
            fail(List.of("-source " + sourceTargets[i].target(),
                 "-target " + sourceTargets[i-1].target(),
                         "Base.java"));
>>>>>>> 36e54fbd
        }

        // Previously supported source/target values
        for (String source  : RETIRED_SOURCES) {
<<<<<<< HEAD
            fail("-source " + source, "-target " + source, "Base.java");
=======
            fail(List.of("-source " + source, "-target " + source, "Base.java"));
>>>>>>> 36e54fbd
        }

        if (failedCases > 0) {
            System.err.println("failedCases = " + String.valueOf(failedCases));
            throw new Error("Test failed");
        }

    }

    protected void printargs(String fname, List<String> args) {
        System.out.printf("test: %s", fname);
        for (String onearg : args) {
            System.out.printf(" %s", onearg);
        }
        System.out.printf("\n", fname);
    }

    protected void check_source_target(boolean dotOne, List<String> args) {
        printargs("check_source_target", args);
        check_target(dotOne, List.of(args.get(0), args.get(1), args.get(2)));
        if (dotOne) {
            check_target(dotOne, List.of(args.get(0), "1." + args.get(1), args.get(2)));
        }
    }

    protected void check_target(boolean dotOne, List<String> args) {
        check(args.get(0), List.of("-source " + args.get(1), "-target " + args.get(2)));
        if (dotOne) {
            check(args.get(0), List.of("-source " + args.get(1), "-target 1." + args.get(2)));
        }
    }

    protected void check(String major) {
        check(major, List.of());
    }

    protected void check(String major, List<String> args) {
        printargs("check", args);
        List<String> jcargs = new ArrayList<>();
        jcargs.add("-Xlint:-options");

        // add in args conforming to List requrements of JavaCompiler
        for (String onearg : args) {
            String[] fields = onearg.split(" ");
            for (String onefield : fields) {
                jcargs.add(onefield);
            }
        }

        boolean creturn = compile("Base.java", jcargs);
        if (!creturn) {
            // compilation errors note and return.. assume no class file
            System.err.println("check: Compilation Failed");
            System.err.println("\t classVersion:\t" + major);
            System.err.println("\t arguments:\t" + jcargs);
            failedCases++;

        } else if (!checkClassFileVersion("Base.class", major)) {
            failedCases++;
        }
    }

    protected void checksrc6(List<String> args) {
        printargs("checksrc6", args);
        expectedPass(args, List.of("Base.java"));
        expectedFail(args, List.of("New7.java"));
    }

    protected void checksrc7(List<String> args) {
        printargs("checksrc7", args);
        expectedPass(args, List.of("New7.java"));
        expectedFail(args, List.of("New8.java"));
    }

    protected void checksrc8(List<String> args) {
        printargs("checksrc8", args);
        expectedPass(args, List.of("New7.java", "New8.java"));
        expectedFail(args, List.of("New10.java"));
    }

    protected void checksrc9(List<String> args) {
        printargs("checksrc9", args);
        expectedPass(args, List.of("New7.java", "New8.java"));
        expectedFail(args, List.of("New10.java"));
    }

    protected void checksrc10(List<String> args) {
        printargs("checksrc10", args);
        expectedPass(args, List.of("New7.java", "New8.java", "New10.java"));
        expectedFail(args, List.of("New11.java"));
    }

    protected void checksrc11(List<String> args) {
        printargs("checksrc11", args);
        expectedPass(args, List.of("New7.java", "New8.java", "New10.java", "New11.java"));
        expectedFail(args, List.of("New14.java"));
    }

    protected void expected(List<String> args, List<String> fileNames,
                            Consumer<List<String>> passOrFail) {
        ArrayList<String> fullArguments = new ArrayList<>(args);
        // Issue compile with each filename in turn.
        for(String fileName : fileNames) {
            fullArguments.add(fileName);
            passOrFail.accept(fullArguments);
            fullArguments.remove(fullArguments.size() - 1);
        }
    }

    protected void expectedPass(List<String> args, List<String> fileNames) {
        expected(args, fileNames, this::pass);
    }

<<<<<<< HEAD
    protected void checksrc111(String... args) {
        printargs("checksrc111", args);
        int asize = args.length;
        String[] newargs = new String[asize+1];
        System.arraycopy(args, 0, newargs,0 , asize);
        newargs[asize] = "New17.java";
        pass(newargs);
        newargs[asize] = "New18.java";
        pass(newargs);
        newargs[asize] = "New110.java";
        pass(newargs);
        newargs[asize] = "New111.java";
        pass(newargs);
=======
    protected void expectedFail(List<String> args, List<String> fileNames) {
        expected(args, fileNames, this::fail);
>>>>>>> 36e54fbd
    }

    protected void pass(List<String> args) {
        printargs("pass", args);

        List<String> jcargs = new ArrayList<>();
        jcargs.add("-Xlint:-options");

        // add in args conforming to List requrements of JavaCompiler
        for (String onearg : args) {
            String[] fields = onearg.split(" ");
            for (String onefield : fields) {
                jcargs.add(onefield);
            }
        }

        // empty list is error
        if (jcargs.isEmpty()) {
            System.err.println("error: test error in pass() - No arguments");
            System.err.println("\t arguments:\t" + jcargs);
            failedCases++;
            return;
        }

        // the last argument is the filename *.java
        String filename = jcargs.get(jcargs.size() - 1);
        jcargs.remove(jcargs.size() - 1);

        boolean creturn = compile(filename, jcargs);
        // expect a compilation failure, failure if otherwise
        if (!creturn) {
            System.err.println("pass: Compilation erroneously failed");
            System.err.println("\t arguments:\t" + jcargs);
            System.err.println("\t file     :\t" + filename);
            failedCases++;

        }

    }

    protected void fail(List<String> args) {
        printargs("fail", args);

        List<String> jcargs = new ArrayList<>();
        jcargs.add("-Xlint:-options");

        // add in args conforming to List requrements of JavaCompiler
        for (String onearg : args) {
            String[] fields = onearg.split(" ");
            for (String onefield : fields) {
                jcargs.add(onefield);
            }
        }

        // empty list is error
        if (jcargs.isEmpty()) {
            System.err.println("error: test error in fail()- No arguments");
            System.err.println("\t arguments:\t" + jcargs);
            failedCases++;
            return;
        }

        // the last argument is the filename *.java
        String filename = jcargs.get(jcargs.size() - 1);
        jcargs.remove(jcargs.size() - 1);

        boolean creturn = compile(filename, jcargs);
        // expect a compilation failure, failure if otherwise
        if (creturn) {
            System.err.println("fail: Compilation erroneously succeeded");
            System.err.println("\t arguments:\t" + jcargs);
            System.err.println("\t file     :\t" + filename);
            System.out.println("GLGLGL!!! 6");
            System.err.println("GLGLGL!!! 6");
            failedCases++;
        }
    }

    protected boolean compile(String sourceFile, List<String> options) {
        JavaCompiler.CompilationTask jctask;
        try (StandardJavaFileManager fm = javacompiler.getStandardFileManager(null, null, null)) {
            Iterable<? extends JavaFileObject> files = fm.getJavaFileObjects(sourceFile);

            jctask = javacompiler.getTask(
                null,    // Writer
                fm,      // JavaFileManager
                null,    // DiagnosticListener
                options, // Iterable<String>
                null,    // Iterable<String> classes
                files);  // Iterable<? extends JavaFileObject>

            try {
                return jctask.call();
            } catch (IllegalStateException e) {
                System.err.println(e);
                return false;
            }
        } catch (IOException e) {
            throw new Error(e);
        }
    }

    protected void writeSourceFile(String fileName, String body) throws IOException{
        try (Writer fw = new FileWriter(fileName)) {
            fw.write(body);
        }
    }

    protected void genSourceFiles() throws IOException{
        /* Create a file that executes with all supported versions. */
        writeSourceFile("Base.java","public class Base { }\n");

        /*
         * Create a file with a new feature in 7, not in 6 : "<>"
         */
        writeSourceFile("New7.java",
            "import java.util.List;\n" +
            "import java.util.ArrayList;\n" +
            "class New7 { List<String> s = new ArrayList<>(); }\n"
        );

        /*
         * Create a file with a new feature in 8, not in 7 : lambda
         */
        writeSourceFile("New8.java",
            "public class New8 { \n" +
            "    void m() { \n" +
            "    new Thread(() -> { }); \n" +
            "    } \n" +
            "} \n"
        );

        /*
         * Create a file with a new feature in 10, not in 9 : var
         */
        writeSourceFile("New10.java",
            "public class New10 { \n" +
            "    void m() { \n" +
            "    var tmp = new Thread(() -> { }); \n" +
            "    } \n" +
            "} \n"
        );

        /*
         * Create a file with a new feature in 11, not in 10 : var for lambda parameters
         */
<<<<<<< HEAD
        writeSourceFile("New111.java",
            "public class New111 { \n" +
            "    static java.util.function.Function<String,String> f = (var x) -> x.substring(0);\n" +
=======
        writeSourceFile("New11.java",
            "public class New11 { \n" +
            "    static java.util.function.Function<String,String> f = (var x) -> x.substring(0); \n" +
>>>>>>> 36e54fbd
            "    void m(String name) { \n" +
            "    var tmp = new Thread(() -> { }, f.apply(name)); \n" +
            "    } \n" +
            "} \n"
        );
<<<<<<< HEAD
=======

        /*
         * Create a file with a new feature in 14, not in 13 : switch expressions
         */
        writeSourceFile("New14.java",
            "public class New14 { \n" +
            "    static { \n" +
            "        int i = 5; \n" +
            "        System.out.println( \n" +
            "            switch(i) { \n" +
            "                case 0 -> false; \n" +
            "                default -> true; \n" +
            "            } \n" +
            "        ); \n" +
            "    } \n" +
            "} \n"
        );
>>>>>>> 36e54fbd
    }

    protected boolean checkClassFileVersion
        (String filename,String classVersionNumber) {
        ByteBuffer bb = ByteBuffer.allocate(1024);
        try (FileChannel fc = new FileInputStream(filename).getChannel()) {
            bb.clear();
            if (fc.read(bb) < 0)
                throw new IOException("Could not read from file : " + filename);
            bb.flip();
            int minor = bb.getShort(4);
            int major = bb.getShort(6);
            String fileVersion = major + "." + minor;
            if (fileVersion.equals(classVersionNumber)) {
                return true;
            } else {
                System.err.println("checkClassFileVersion : Failed");
                System.err.println("\tclassfile version mismatch");
                System.err.println("\texpected : " + classVersionNumber);
                System.err.println("\tfound    : " + fileVersion);
                return false;
            }
        }
        catch (IOException e) {
            System.err.println("checkClassFileVersion : Failed");
            System.err.println("\terror :\t" + e.getMessage());
            System.err.println("\tfile:\tfilename");
        }
        return false;
    }
}
<|MERGE_RESOLUTION|>--- conflicted
+++ resolved
@@ -43,10 +43,7 @@
 import java.util.Arrays;
 import java.util.Set;
 import java.util.function.BiConsumer;
-<<<<<<< HEAD
-=======
 import java.util.function.Consumer;
->>>>>>> 36e54fbd
 
 /*
  * If not explicitly specified the latest source and latest target
@@ -78,54 +75,33 @@
     public static final String LATEST_MAJOR_VERSION = "55.0";
 
     static enum SourceTarget {
-<<<<<<< HEAD
-        SIX(true,     "50.0",  "6", Versions::checksrc16),
-        SEVEN(true,   "51.0",  "7", Versions::checksrc17),
-        EIGHT(true,   "52.0",  "8", Versions::checksrc18),
-        NINE(true,    "53.0",  "9", Versions::checksrc19),
-        TEN(true,     "54.0", "10", Versions::checksrc110),
-        ELEVEN(false, "55.0", "11", Versions::checksrc111);
-=======
         SIX(true,     "50.0",  "6", Versions::checksrc6),
         SEVEN(true,   "51.0",  "7", Versions::checksrc7),
         EIGHT(true,   "52.0",  "8", Versions::checksrc8),
         NINE(true,    "53.0",  "9", Versions::checksrc9),
         TEN(true,     "54.0", "10", Versions::checksrc10),
         ELEVEN(false, "55.0", "11", Versions::checksrc11);
->>>>>>> 36e54fbd
 
         private final boolean dotOne;
         private final String classFileVer;
         private final String target;
-<<<<<<< HEAD
-        private final BiConsumer<Versions, String[]> checker;
-
-        private SourceTarget(boolean dotOne, String classFileVer, String target,
-                             BiConsumer<Versions, String[]> checker) {
-=======
         private final BiConsumer<Versions, List<String>> checker;
 
         private SourceTarget(boolean dotOne, String classFileVer, String target,
                              BiConsumer<Versions, List<String>> checker) {
->>>>>>> 36e54fbd
             this.dotOne = dotOne;
             this.classFileVer = classFileVer;
             this.target = target;
             this.checker = checker;
         }
 
-<<<<<<< HEAD
-        public void checksrc(Versions version, String... args) {
-=======
         public void checksrc(Versions version, List<String> args) {
->>>>>>> 36e54fbd
             checker.accept(version, args);
         }
 
         public boolean dotOne() {
             return dotOne;
         }
-<<<<<<< HEAD
 
         public String classFileVer() {
             return classFileVer;
@@ -136,29 +112,13 @@
         }
     }
 
-=======
-
-        public String classFileVer() {
-            return classFileVer;
-        }
-
-        public String target() {
-            return target;
-        }
-    }
-
->>>>>>> 36e54fbd
     void run() {
         String TC = "";
         System.out.println("Version.java: Starting");
 
         check(LATEST_MAJOR_VERSION);
         for (String source : VALID_SOURCES) {
-<<<<<<< HEAD
-            check(LATEST_MAJOR_VERSION, "-source " + source);
-=======
             check(LATEST_MAJOR_VERSION, List.of("-source " + source));
->>>>>>> 36e54fbd
         }
 
         // Verify that a -source value less than a -target value is
@@ -170,17 +130,10 @@
             String classFileVer = st.classFileVer();
             String target = st.target();
             boolean dotOne = st.dotOne();
-<<<<<<< HEAD
-            check_source_target(dotOne, classFileVer, target, target);
-            for (int j = i; j > 0; j--) {
-                String source = sourceTargets[j].target();
-                check_source_target(dotOne, classFileVer, source, target);
-=======
             check_source_target(dotOne, List.of(classFileVer, target, target));
             for (int j = i - 1; j >= 0; j--) {
                 String source = sourceTargets[j].target();
                 check_source_target(dotOne, List.of(classFileVer, source, target));
->>>>>>> 36e54fbd
             }
         }
 
@@ -189,21 +142,6 @@
         for (int i = 0; i < sourceTargets.length; i++) {
             SourceTarget st = sourceTargets[i];
 
-<<<<<<< HEAD
-            st.checksrc(this, "-source " + st.target());
-            st.checksrc(this, "-source " + st.target(), "-target " + st.target());
-
-            if (st.dotOne()) {
-                st.checksrc(this, "-source 1." + st.target());
-                st.checksrc(this, "-source 1." + st.target(), "-target 1." + st.target());
-            }
-
-            if (i == sourceTargets.length) {
-                // Can use -target without -source setting only for
-                // most recent target since the most recent source is
-                // the default.
-                st.checksrc(this, "-target " + st.target());
-=======
             st.checksrc(this, List.of("-source " + st.target()));
             st.checksrc(this, List.of("-source " + st.target(), "-target " + st.target()));
 
@@ -217,7 +155,6 @@
                 // most recent target since the most recent source is
                 // the default.
                 st.checksrc(this, List.of("-target " + st.target()));
->>>>>>> 36e54fbd
 
                 if (!st.classFileVer().equals(LATEST_MAJOR_VERSION)) {
                     throw new RuntimeException(st +
@@ -229,24 +166,14 @@
 
         // Verify that -source N -target (N-1) is rejected
         for (int i = 1 /* Skip zeroth value */; i < sourceTargets.length; i++) {
-<<<<<<< HEAD
-            fail("-source " + sourceTargets[i].target(),
-                 "-target " + sourceTargets[i-1].target(),
-                 "Base.java");
-=======
             fail(List.of("-source " + sourceTargets[i].target(),
                  "-target " + sourceTargets[i-1].target(),
                          "Base.java"));
->>>>>>> 36e54fbd
         }
 
         // Previously supported source/target values
         for (String source  : RETIRED_SOURCES) {
-<<<<<<< HEAD
-            fail("-source " + source, "-target " + source, "Base.java");
-=======
             fail(List.of("-source " + source, "-target " + source, "Base.java"));
->>>>>>> 36e54fbd
         }
 
         if (failedCases > 0) {
@@ -360,24 +287,8 @@
         expected(args, fileNames, this::pass);
     }
 
-<<<<<<< HEAD
-    protected void checksrc111(String... args) {
-        printargs("checksrc111", args);
-        int asize = args.length;
-        String[] newargs = new String[asize+1];
-        System.arraycopy(args, 0, newargs,0 , asize);
-        newargs[asize] = "New17.java";
-        pass(newargs);
-        newargs[asize] = "New18.java";
-        pass(newargs);
-        newargs[asize] = "New110.java";
-        pass(newargs);
-        newargs[asize] = "New111.java";
-        pass(newargs);
-=======
     protected void expectedFail(List<String> args, List<String> fileNames) {
         expected(args, fileNames, this::fail);
->>>>>>> 36e54fbd
     }
 
     protected void pass(List<String> args) {
@@ -524,22 +435,14 @@
         /*
          * Create a file with a new feature in 11, not in 10 : var for lambda parameters
          */
-<<<<<<< HEAD
-        writeSourceFile("New111.java",
-            "public class New111 { \n" +
-            "    static java.util.function.Function<String,String> f = (var x) -> x.substring(0);\n" +
-=======
         writeSourceFile("New11.java",
             "public class New11 { \n" +
             "    static java.util.function.Function<String,String> f = (var x) -> x.substring(0); \n" +
->>>>>>> 36e54fbd
             "    void m(String name) { \n" +
             "    var tmp = new Thread(() -> { }, f.apply(name)); \n" +
             "    } \n" +
             "} \n"
         );
-<<<<<<< HEAD
-=======
 
         /*
          * Create a file with a new feature in 14, not in 13 : switch expressions
@@ -557,7 +460,6 @@
             "    } \n" +
             "} \n"
         );
->>>>>>> 36e54fbd
     }
 
     protected boolean checkClassFileVersion

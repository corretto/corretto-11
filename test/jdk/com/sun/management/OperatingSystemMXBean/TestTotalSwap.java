/*
 * Copyright (c) 2003, 2018, Oracle and/or its affiliates. All rights reserved.
 * DO NOT ALTER OR REMOVE COPYRIGHT NOTICES OR THIS FILE HEADER.
 *
 * This code is free software; you can redistribute it and/or modify it
 * under the terms of the GNU General Public License version 2 only, as
 * published by the Free Software Foundation.
 *
 * This code is distributed in the hope that it will be useful, but WITHOUT
 * ANY WARRANTY; without even the implied warranty of MERCHANTABILITY or
 * FITNESS FOR A PARTICULAR PURPOSE.  See the GNU General Public License
 * version 2 for more details (a copy is included in the LICENSE file that
 * accompanied this code).
 *
 * You should have received a copy of the GNU General Public License version
 * 2 along with this work; if not, write to the Free Software Foundation,
 * Inc., 51 Franklin St, Fifth Floor, Boston, MA 02110-1301 USA.
 *
 * Please contact Oracle, 500 Oracle Parkway, Redwood Shores, CA 94065 USA
 * or visit www.oracle.com if you need additional information or have any
 * questions.
 */

/*
 * @test
 * @bug     4858522
 * @summary Basic unit test of OperatingSystemMXBean.getTotalSwapSpaceSize()
 * @author  Steve Bohne
 * @author  Jaroslav Bachorik
 *
<<<<<<< HEAD
 * @library /lib/testlibrary
=======
>>>>>>> bc28d8f8
 * @library /test/lib
 *
 * @run main TestTotalSwap
 */

/*
 * This test tests the actual swap size on linux and solaris.
 * The correct value should be checked manually:
 * Solaris:
 *   1. In a shell, enter the command: "swap -l"
 *   2. The value (reported in blocks) is in the "blocks" column.
 * Linux:
 *   1. In a shell, enter the command: "cat /proc/meminfo"
 *   2. The value (reported in bytes) is in "Swap" entry, "total" column.
 * Windows NT/XP/2000:
 *   1. Run Start->Accessories->System Tools->System Information.
 *   2. The value (reported in Kbytes) is in the "Page File Space" entry
 * Windows 98/ME:
 *   Unknown.
 *
 * Usage: GetTotalSwapSpaceSize <expected swap size | "sanity-only"> [trace]
 */

import com.sun.management.OperatingSystemMXBean;
import java.lang.management.*;

import jdk.test.lib.Platform;
<<<<<<< HEAD
import jdk.testlibrary.ProcessTools;
import jdk.testlibrary.OutputAnalyzer;
=======
import jdk.test.lib.process.ProcessTools;
import jdk.test.lib.process.OutputAnalyzer;
>>>>>>> bc28d8f8

public class TestTotalSwap {

    private static final OperatingSystemMXBean mbean =
        (com.sun.management.OperatingSystemMXBean)
        ManagementFactory.getOperatingSystemMXBean();

    // Careful with these values.
    // Min size for pass dynamically determined below.
    // zero if no swap space is configured.
    private static long       min_size_for_pass = 0;
    private static final long MAX_SIZE_FOR_PASS = Long.MAX_VALUE;

    public static void main(String args[]) throws Throwable {
        // yocto might ignore the request to report swap size in bytes
        boolean swapInKB = mbean.getVersion().contains("yocto");

        long expected_swap_size = getSwapSizeFromOs();

        long min_size = mbean.getFreeSwapSpaceSize();
        if (min_size > 0) {
            min_size_for_pass = min_size;
        }

        long size = mbean.getTotalSwapSpaceSize();

        System.out.println("Total swap space size in bytes: " + size);

        if (expected_swap_size > -1) {
            if (size != expected_swap_size) {
                // try the expected size in kiloBytes
                if (!(swapInKB && expected_swap_size * 1024 == size)) {
                    throw new RuntimeException("Expected total swap size      : " +
                                               expected_swap_size +
                                               " but getTotalSwapSpaceSize returned: " +
                                               size);
                }
            }
        }

        // sanity check
        if (size < min_size_for_pass || size > MAX_SIZE_FOR_PASS) {
            throw new RuntimeException("Total swap space size " +
                                       "illegal value: " + size + " bytes " +
                                       "(MIN = " + min_size_for_pass + "; " +
                                       "MAX = " + MAX_SIZE_FOR_PASS + ")");
        }

        System.out.println("Test passed.");
    }

    private static long getSwapSizeFromOs() throws Throwable {
        if (Platform.isLinux()) {
            // total       used       free     shared    buffers     cached
            // Mem:    16533540864 13638467584 2895073280  534040576 1630248960 6236909568
            // -/+ buffers/cache: 5771309056 10762231808
            // Swap:   15999168512          0 15999168512
            String swapSizeStr = ProcessTools.executeCommand("free", "-b")
                                             .firstMatch("Swap:\\s+([0-9]+)\\s+.*", 1);
            return Long.parseLong(swapSizeStr);
        } else if (Platform.isSolaris()) {
            // swapfile             dev   swaplo blocks   free
            // /dev/dsk/c0t0d0s1   136,1      16 1638608 1600528
            OutputAnalyzer out= ProcessTools.executeCommand(
                    "/usr/sbin/swap",
                    "-l"
            );

            long swapSize = 0;

            for (String line : out.asLines()) {
                if (line.contains("swapfile")) continue;

                String[] vals = line.split("\\s+");
                if (vals.length == 5) {
                    swapSize += Long.parseLong(vals[3]) * 512; // size is reported in 512b blocks
                }
            }

            return swapSize;
        } else if (Platform.isOSX()) {
            // total = 8192.00M used = 7471.11M free = 720.89M (encrypted)
            String swapSizeStr = ProcessTools.executeCommand(
                    "/usr/sbin/sysctl",
                    "-n",
                    "vm.swapusage"
            ).firstMatch("total\\s+=\\s+([0-9]+(\\.[0-9]+)?[Mm]?).*", 1);
            if (swapSizeStr.toLowerCase().endsWith("m")) {
                swapSizeStr = swapSizeStr.substring(0, swapSizeStr.length() - 1);
                return (long)(Double.parseDouble(swapSizeStr) * 1024 * 1024); // size in MB
            }
            return (long)(Double.parseDouble(swapSizeStr) * 1024 * 1024);
        } else {
            System.err.println("Unsupported operating system: " + Platform.getOsName());
        }

        return -1;
    }
}<|MERGE_RESOLUTION|>--- conflicted
+++ resolved
@@ -28,10 +28,6 @@
  * @author  Steve Bohne
  * @author  Jaroslav Bachorik
  *
-<<<<<<< HEAD
- * @library /lib/testlibrary
-=======
->>>>>>> bc28d8f8
  * @library /test/lib
  *
  * @run main TestTotalSwap
@@ -59,13 +55,8 @@
 import java.lang.management.*;
 
 import jdk.test.lib.Platform;
-<<<<<<< HEAD
-import jdk.testlibrary.ProcessTools;
-import jdk.testlibrary.OutputAnalyzer;
-=======
 import jdk.test.lib.process.ProcessTools;
 import jdk.test.lib.process.OutputAnalyzer;
->>>>>>> bc28d8f8
 
 public class TestTotalSwap {
 

--- conflicted
+++ resolved
@@ -26,10 +26,7 @@
  * @bug 7029048 8217340
  * @summary Ensure that the launcher defends against user settings of the
  *          LD_LIBRARY_PATH environment variable on Unixes
-<<<<<<< HEAD
-=======
  * @requires os.family != "windows" & os.family != "mac" & !vm.musl & os.family != "aix"
->>>>>>> bc28d8f8
  * @library /test/lib
  * @compile -XDignore.symbol.file ExecutionEnvironment.java Test7029048.java
  * @run main/othervm -DexpandedLdLibraryPath=false Test7029048
@@ -74,12 +71,9 @@
     private static final File dstClientDir = new File(dstLibDir, "client");
     private static final File dstClientLibjvm = new File(dstClientDir, LIBJVM);
 
-<<<<<<< HEAD
-=======
     static final boolean IS_EXPANDED_LD_LIBRARY_PATH =
             Boolean.getBoolean("expandedLdLibraryPath");
 
->>>>>>> bc28d8f8
     static String getValue(String name, List<String> in) {
         for (String x : in) {
             String[] s = x.split("=");
@@ -176,11 +170,7 @@
                     }
 
                     desc = "LD_LIBRARY_PATH should not be set (no libjvm.so)";
-<<<<<<< HEAD
-                    if (TestHelper.isAIX) {
-=======
                     if (IS_EXPANDED_LD_LIBRARY_PATH) {
->>>>>>> bc28d8f8
                         printSkipMessage(desc);
                         continue;
                     }
@@ -190,11 +180,7 @@
                         recursiveDelete(dstLibDir);
                     }
                     desc = "LD_LIBRARY_PATH should not be set (no directory)";
-<<<<<<< HEAD
-                    if (TestHelper.isAIX) {
-=======
                     if (IS_EXPANDED_LD_LIBRARY_PATH) {
->>>>>>> bc28d8f8
                         printSkipMessage(desc);
                         continue;
                     }
@@ -222,13 +208,8 @@
     }
 
     private static void printSkipMessage(String description) {
-<<<<<<< HEAD
-        System.out.printf("Skipping test case '%s' because the Aix launcher" +
-                          " adds the paths in any case.%n", description);
-=======
         System.out.printf("Skipping test case '%s' because the Aix and musl launchers" +
                           " add the paths in any case.%n", description);
->>>>>>> bc28d8f8
     }
 
     public static void main(String... args) throws Exception {

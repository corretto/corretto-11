--- conflicted
+++ resolved
@@ -28,10 +28,6 @@
 /*
  * @test
  * @bug 4990825
-<<<<<<< HEAD
- * @library /lib/testlibrary
-=======
->>>>>>> bc28d8f8
  * @library /test/lib
  * @modules java.management
  * @run main TestJstatdUsage

--- conflicted
+++ resolved
@@ -30,11 +30,7 @@
 import java.util.stream.Collectors;
 
 import jdk.test.lib.thread.ProcessThread;
-<<<<<<< HEAD
-import jdk.testlibrary.ProcessTools;
-=======
 import jdk.test.lib.process.ProcessTools;
->>>>>>> bc28d8f8
 
 /**
  * NOTE:
@@ -52,10 +48,6 @@
  * @summary Test JMX agent host address binding. Same ports but different
  *          interfaces to bind to (using plain sockets and SSL sockets).
  *
-<<<<<<< HEAD
- * @library /lib/testlibrary
-=======
->>>>>>> bc28d8f8
  * @library /test/lib
  * @modules java.management.rmi
  *

/*
 * Copyright (c) 2015, 2020, Oracle and/or its affiliates. All rights reserved.
 * DO NOT ALTER OR REMOVE COPYRIGHT NOTICES OR THIS FILE HEADER.
 *
 * This code is free software; you can redistribute it and/or modify it
 * under the terms of the GNU General Public License version 2 only, as
 * published by the Free Software Foundation.
 *
 * This code is distributed in the hope that it will be useful, but WITHOUT
 * ANY WARRANTY; without even the implied warranty of MERCHANTABILITY or
 * FITNESS FOR A PARTICULAR PURPOSE.  See the GNU General Public License
 * version 2 for more details (a copy is included in the LICENSE file that
 * accompanied this code).
 *
 * You should have received a copy of the GNU General Public License version
 * 2 along with this work; if not, write to the Free Software Foundation,
 * Inc., 51 Franklin St, Fifth Floor, Boston, MA 02110-1301 USA.
 *
 * Please contact Oracle, 500 Oracle Parkway, Redwood Shores, CA 94065 USA
 * or visit www.oracle.com if you need additional information or have any
 * questions.
 */

/*
 * @test
 * @bug 8022444 8242151
 * @summary Test ObjectIdentifier.equals(Object obj)
 * @modules java.base/sun.security.util
 */

import sun.security.util.ObjectIdentifier;

public class OidEquals {
    public static void main(String[] args) throws Exception {
<<<<<<< HEAD
        ObjectIdentifier oid1 = new ObjectIdentifier("1.3.6.1.4.1.42.2.17");
        ObjectIdentifier oid2 = new ObjectIdentifier("1.2.3.4");
=======
        ObjectIdentifier oid1 = ObjectIdentifier.of("1.3.6.1.4.1.42.2.17");
        ObjectIdentifier oid2 = ObjectIdentifier.of("1.2.3.4");
>>>>>>> 09685c89

        assertEquals(oid1, oid1);
        assertNotEquals(oid1, oid2);
        assertNotEquals(oid1, "1.3.6.1.4.1.42.2.17");

        System.out.println("Tests passed.");
    }

    static void assertEquals(ObjectIdentifier oid, Object obj)
            throws Exception {
        if (!oid.equals(obj)) {
            throw new Exception("The ObjectIdentifier " + oid.toString() +
                    " should be equal to the Object " + obj.toString());
        }
    }

    static void assertNotEquals(ObjectIdentifier oid, Object obj)
            throws Exception {
        if (oid.equals(obj)) {
            throw new Exception("The ObjectIdentifier " + oid.toString() +
                    " should not be equal to the Object " + obj.toString());
        }
    }
}<|MERGE_RESOLUTION|>--- conflicted
+++ resolved
@@ -32,13 +32,8 @@
 
 public class OidEquals {
     public static void main(String[] args) throws Exception {
-<<<<<<< HEAD
-        ObjectIdentifier oid1 = new ObjectIdentifier("1.3.6.1.4.1.42.2.17");
-        ObjectIdentifier oid2 = new ObjectIdentifier("1.2.3.4");
-=======
         ObjectIdentifier oid1 = ObjectIdentifier.of("1.3.6.1.4.1.42.2.17");
         ObjectIdentifier oid2 = ObjectIdentifier.of("1.2.3.4");
->>>>>>> 09685c89
 
         assertEquals(oid1, oid1);
         assertNotEquals(oid1, oid2);

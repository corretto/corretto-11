--- conflicted
+++ resolved
@@ -155,11 +155,7 @@
         GeneralName ip = new GeneralName(ipInf);
 
         GeneralNameInterface oidInf =
-<<<<<<< HEAD
-                new OIDName(new ObjectIdentifier("1.2.3.4"));
-=======
                 new OIDName(ObjectIdentifier.of("1.2.3.4"));
->>>>>>> 09685c89
         GeneralName oid = new GeneralName(oidInf);
 
         SubjectAlternativeNameExtension subjectName

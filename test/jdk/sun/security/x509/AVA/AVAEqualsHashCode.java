/*
 * Copyright (c) 1999, 2020, Oracle and/or its affiliates. All rights reserved.
 * DO NOT ALTER OR REMOVE COPYRIGHT NOTICES OR THIS FILE HEADER.
 *
 * This code is free software; you can redistribute it and/or modify it
 * under the terms of the GNU General Public License version 2 only, as
 * published by the Free Software Foundation.
 *
 * This code is distributed in the hope that it will be useful, but WITHOUT
 * ANY WARRANTY; without even the implied warranty of MERCHANTABILITY or
 * FITNESS FOR A PARTICULAR PURPOSE.  See the GNU General Public License
 * version 2 for more details (a copy is included in the LICENSE file that
 * accompanied this code).
 *
 * You should have received a copy of the GNU General Public License version
 * 2 along with this work; if not, write to the Free Software Foundation,
 * Inc., 51 Franklin St, Fifth Floor, Boston, MA 02110-1301 USA.
 *
 * Please contact Oracle, 500 Oracle Parkway, Redwood Shores, CA 94065 USA
 * or visit www.oracle.com if you need additional information or have any
 * questions.
 */

/*
 * @test
 * @author Gary Ellison
 * @bug 4170635 8242151
 * @summary Verify equals()/hashCode() contract honored
 * @modules java.base/sun.security.util
 *          java.base/sun.security.x509
 * @run main/othervm/policy=Allow.policy AVAEqualsHashCode
 */

import java.io.*;
import sun.security.x509.*;
import sun.security.util.*;
import java.lang.reflect.*;

public class AVAEqualsHashCode {

   public static void main(String[] args) throws Exception {

        // encode
        String name = "CN=eve s. dropper";
        X500Name dn = new X500Name(name);
        DerOutputStream deros = new DerOutputStream();
<<<<<<< HEAD
        ObjectIdentifier oid = new ObjectIdentifier("1.2.840.113549.2.5");
=======
        ObjectIdentifier oid = ObjectIdentifier.of("1.2.840.113549.2.5");
>>>>>>> 09685c89

        dn.encode(deros);
        byte[] ba = deros.toByteArray();
        DerValue dv = new DerValue(ba);

        GetAVAConstructor a = new GetAVAConstructor();
        java.security.AccessController.doPrivileged(a);
        Constructor c = a.getCons();

        Object[] objs = new Object[2];
        objs[0] = oid;
        objs[1] = dv;
        Object ava1 = null, ava2 = null;
        try {
            ava1 = c.newInstance(objs);
            ava2 = c.newInstance(objs);
        } catch (Exception e) {
            System.out.println("Caught unexpected exception " + e);
            throw e;
        }

        // System.out.println(ava1.equals(ava2));
        // System.out.println(ava1.hashCode() == ava2.hashCode());
        if ( (ava1.equals(ava2)) == (ava1.hashCode()==ava2.hashCode()) )
            System.out.println("PASSED");
        else
            throw new Exception("FAILED equals()/hashCode() contract");
    }
}

class GetAVAConstructor implements java.security.PrivilegedExceptionAction {

    private Class avaClass = null;
    private Constructor avaCons = null;

    public Object run() throws Exception {
        try {
            avaClass = Class.forName("sun.security.x509.AVA");
            Constructor[] cons = avaClass.getDeclaredConstructors();

            int i;
            for (i = 0; i < cons.length; i++) {
                Class [] parms = cons[i].getParameterTypes();
                if (parms.length == 2) {
                    if (parms[0].getName().equalsIgnoreCase("sun.security.util.ObjectIdentifier") &&
                            parms[1].getName().equalsIgnoreCase("sun.security.util.DerValue")) {
                        avaCons = cons[i];
                        avaCons.setAccessible(true);
                        break;
                    }
                }
            }

        } catch (Exception e) {
            System.out.println("Caught unexpected exception " + e);
            throw e;
        }
        return avaCons;
    }

    public Constructor getCons(){
        return avaCons;
    }

}<|MERGE_RESOLUTION|>--- conflicted
+++ resolved
@@ -44,11 +44,7 @@
         String name = "CN=eve s. dropper";
         X500Name dn = new X500Name(name);
         DerOutputStream deros = new DerOutputStream();
-<<<<<<< HEAD
-        ObjectIdentifier oid = new ObjectIdentifier("1.2.840.113549.2.5");
-=======
         ObjectIdentifier oid = ObjectIdentifier.of("1.2.840.113549.2.5");
->>>>>>> 09685c89
 
         dn.encode(deros);
         byte[] ba = deros.toByteArray();

/*
 * Copyright (c) 2017, 2021, Oracle and/or its affiliates. All rights reserved.
 * DO NOT ALTER OR REMOVE COPYRIGHT NOTICES OR THIS FILE HEADER.
 *
 * This code is free software; you can redistribute it and/or modify it
 * under the terms of the GNU General Public License version 2 only, as
 * published by the Free Software Foundation.
 *
 * This code is distributed in the hope that it will be useful, but WITHOUT
 * ANY WARRANTY; without even the implied warranty of MERCHANTABILITY or
 * FITNESS FOR A PARTICULAR PURPOSE.  See the GNU General Public License
 * version 2 for more details (a copy is included in the LICENSE file that
 * accompanied this code).
 *
 * You should have received a copy of the GNU General Public License version
 * 2 along with this work; if not, write to the Free Software Foundation,
 * Inc., 51 Franklin St, Fifth Floor, Boston, MA 02110-1301 USA.
 *
 * Please contact Oracle, 500 Oracle Parkway, Redwood Shores, CA 94065 USA
 * or visit www.oracle.com if you need additional information or have any
 * questions.
 *
 */

/**
 * @test
 * @bug 8189131 8198240 8191844 8189949 8191031 8196141 8204923 8195774 8199779
 *      8209452 8209506 8210432 8195793 8216577 8222089 8222133 8222137 8222136
 *      8223499 8225392 8232019 8234245 8233223 8225068 8225069 8243321 8243320
 *      8225072 8258630 8259312 8243559
 * @summary Check root CA entries in cacerts file
 */
import java.io.ByteArrayInputStream;
import java.io.File;
import java.nio.file.Files;
import java.nio.file.Path;
import java.security.KeyStore;
import java.security.MessageDigest;
import java.security.cert.Certificate;
import java.security.cert.CertificateExpiredException;
import java.security.cert.CertificateNotYetValidException;
import java.security.cert.X509Certificate;
import java.util.Date;
import java.util.Enumeration;
import java.util.HashMap;
import java.util.HashSet;
import java.util.Map;

public class VerifyCACerts {

    private static final String CACERTS
            = System.getProperty("java.home") + File.separator + "lib"
            + File.separator + "security" + File.separator + "cacerts";

    // The numbers of certs now.
<<<<<<< HEAD
    private static final int COUNT = 222;
=======
    private static final int COUNT = 92;
>>>>>>> 5392c9e8

    // SHA-256 of cacerts, can be generated with
    // shasum -a 256 cacerts | sed -e 's/../&:/g' | tr '[:lower:]' '[:upper:]' | cut -c1-95
    private static final String CHECKSUM
            = "02:AE:2C:37:34:B1:B1:3D:74:CB:99:8B:31:4F:C9:BB:23:51:BB:B3:90:59:47:72:C1:4A:36:DA:97:98:06:01";

    // map of cert alias to SHA-256 fingerprint
    @SuppressWarnings("serial")
    private static final Map<String, String> FINGERPRINT_MAP = new HashMap<>() {
        {
            put("actalisauthenticationrootca [jdk]",
                    "55:92:60:84:EC:96:3A:64:B9:6E:2A:BE:01:CE:0B:A8:6A:64:FB:FE:BC:C7:AA:B5:AF:C1:55:B3:7F:D7:60:66");
            put("buypassclass2ca [jdk]",
                    "9A:11:40:25:19:7C:5B:B9:5D:94:E6:3D:55:CD:43:79:08:47:B6:46:B2:3C:DF:11:AD:A4:A0:0E:FF:15:FB:48");
            put("buypassclass3ca [jdk]",
                    "ED:F7:EB:BC:A2:7A:2A:38:4D:38:7B:7D:40:10:C6:66:E2:ED:B4:84:3E:4C:29:B4:AE:1D:5B:93:32:E6:B2:4D");
            put("camerfirmachambersca [jdk]",
                    "06:3E:4A:FA:C4:91:DF:D3:32:F3:08:9B:85:42:E9:46:17:D8:93:D7:FE:94:4E:10:A7:93:7E:E2:9D:96:93:C0");
            put("camerfirmachambersignca [jdk]",
                    "13:63:35:43:93:34:A7:69:80:16:A0:D3:24:DE:72:28:4E:07:9D:7B:52:20:BB:8F:BD:74:78:16:EE:BE:BA:CA");
            put("camerfirmachamberscommerceca [jdk]",
                    "0C:25:8A:12:A5:67:4A:EF:25:F2:8B:A7:DC:FA:EC:EE:A3:48:E5:41:E6:F5:CC:4E:E6:3B:71:B3:61:60:6A:C3");
            put("certumca [jdk]",
                    "D8:E0:FE:BC:1D:B2:E3:8D:00:94:0F:37:D2:7D:41:34:4D:99:3E:73:4B:99:D5:65:6D:97:78:D4:D8:14:36:24");
            put("certumtrustednetworkca [jdk]",
                    "5C:58:46:8D:55:F5:8E:49:7E:74:39:82:D2:B5:00:10:B6:D1:65:37:4A:CF:83:A7:D4:A3:2D:B7:68:C4:40:8E");
            put("chunghwaepkirootca [jdk]",
                    "C0:A6:F4:DC:63:A2:4B:FD:CF:54:EF:2A:6A:08:2A:0A:72:DE:35:80:3E:2F:F5:FF:52:7A:E5:D8:72:06:DF:D5");
            put("comodorsaca [jdk]",
                    "52:F0:E1:C4:E5:8E:C6:29:29:1B:60:31:7F:07:46:71:B8:5D:7E:A8:0D:5B:07:27:34:63:53:4B:32:B4:02:34");
            put("comodoaaaca [jdk]",
                    "D7:A7:A0:FB:5D:7E:27:31:D7:71:E9:48:4E:BC:DE:F7:1D:5F:0C:3E:0A:29:48:78:2B:C8:3E:E0:EA:69:9E:F4");
            put("comodoeccca [jdk]",
                    "17:93:92:7A:06:14:54:97:89:AD:CE:2F:8F:34:F7:F0:B6:6D:0F:3A:E3:A3:B8:4D:21:EC:15:DB:BA:4F:AD:C7");
            put("usertrustrsaca [jdk]",
                    "E7:93:C9:B0:2F:D8:AA:13:E2:1C:31:22:8A:CC:B0:81:19:64:3B:74:9C:89:89:64:B1:74:6D:46:C3:D4:CB:D2");
            put("usertrusteccca [jdk]",
                    "4F:F4:60:D5:4B:9C:86:DA:BF:BC:FC:57:12:E0:40:0D:2B:ED:3F:BC:4D:4F:BD:AA:86:E0:6A:DC:D2:A9:AD:7A");
            put("baltimorecybertrustca [jdk]",
                    "16:AF:57:A9:F6:76:B0:AB:12:60:95:AA:5E:BA:DE:F2:2A:B3:11:19:D6:44:AC:95:CD:4B:93:DB:F3:F2:6A:EB");
            put("digicertglobalrootca [jdk]",
                    "43:48:A0:E9:44:4C:78:CB:26:5E:05:8D:5E:89:44:B4:D8:4F:96:62:BD:26:DB:25:7F:89:34:A4:43:C7:01:61");
            put("digicertglobalrootg2 [jdk]",
                    "CB:3C:CB:B7:60:31:E5:E0:13:8F:8D:D3:9A:23:F9:DE:47:FF:C3:5E:43:C1:14:4C:EA:27:D4:6A:5A:B1:CB:5F");
            put("digicertglobalrootg3 [jdk]",
                    "31:AD:66:48:F8:10:41:38:C7:38:F3:9E:A4:32:01:33:39:3E:3A:18:CC:02:29:6E:F9:7C:2A:C9:EF:67:31:D0");
            put("digicerttrustedrootg4 [jdk]",
                    "55:2F:7B:DC:F1:A7:AF:9E:6C:E6:72:01:7F:4F:12:AB:F7:72:40:C7:8E:76:1A:C2:03:D1:D9:D2:0A:C8:99:88");
            put("digicertassuredidrootca [jdk]",
                    "3E:90:99:B5:01:5E:8F:48:6C:00:BC:EA:9D:11:1E:E7:21:FA:BA:35:5A:89:BC:F1:DF:69:56:1E:3D:C6:32:5C");
            put("digicertassuredidg2 [jdk]",
                    "7D:05:EB:B6:82:33:9F:8C:94:51:EE:09:4E:EB:FE:FA:79:53:A1:14:ED:B2:F4:49:49:45:2F:AB:7D:2F:C1:85");
            put("digicertassuredidg3 [jdk]",
                    "7E:37:CB:8B:4C:47:09:0C:AB:36:55:1B:A6:F4:5D:B8:40:68:0F:BA:16:6A:95:2D:B1:00:71:7F:43:05:3F:C2");
            put("digicerthighassuranceevrootca [jdk]",
                    "74:31:E5:F4:C3:C1:CE:46:90:77:4F:0B:61:E0:54:40:88:3B:A9:A0:1E:D0:0B:A6:AB:D7:80:6E:D3:B1:18:CF");
            put("geotrustglobalca [jdk]",
                    "FF:85:6A:2D:25:1D:CD:88:D3:66:56:F4:50:12:67:98:CF:AB:AA:DE:40:79:9C:72:2D:E4:D2:B5:DB:36:A7:3A");
            put("geotrustprimaryca [jdk]",
                    "37:D5:10:06:C5:12:EA:AB:62:64:21:F1:EC:8C:92:01:3F:C5:F8:2A:E9:8E:E5:33:EB:46:19:B8:DE:B4:D0:6C");
            put("geotrustprimarycag2 [jdk]",
                    "5E:DB:7A:C4:3B:82:A0:6A:87:61:E8:D7:BE:49:79:EB:F2:61:1F:7D:D7:9B:F9:1C:1C:6B:56:6A:21:9E:D7:66");
            put("geotrustprimarycag3 [jdk]",
                    "B4:78:B8:12:25:0D:F8:78:63:5C:2A:A7:EC:7D:15:5E:AA:62:5E:E8:29:16:E2:CD:29:43:61:88:6C:D1:FB:D4");
            put("geotrustuniversalca [jdk]",
                    "A0:45:9B:9F:63:B2:25:59:F5:FA:5D:4C:6D:B3:F9:F7:2F:F1:93:42:03:35:78:F0:73:BF:1D:1B:46:CB:B9:12");
            put("thawteprimaryrootca [jdk]",
                    "8D:72:2F:81:A9:C1:13:C0:79:1D:F1:36:A2:96:6D:B2:6C:95:0A:97:1D:B4:6B:41:99:F4:EA:54:B7:8B:FB:9F");
            put("thawteprimaryrootcag2 [jdk]",
                    "A4:31:0D:50:AF:18:A6:44:71:90:37:2A:86:AF:AF:8B:95:1F:FB:43:1D:83:7F:1E:56:88:B4:59:71:ED:15:57");
            put("thawteprimaryrootcag3 [jdk]",
                    "4B:03:F4:58:07:AD:70:F2:1B:FC:2C:AE:71:C9:FD:E4:60:4C:06:4C:F5:FF:B6:86:BA:E5:DB:AA:D7:FD:D3:4C");
<<<<<<< HEAD
            put("verisignclass2g2ca [jdk]",
                    "3A:43:E2:20:FE:7F:3E:A9:65:3D:1E:21:74:2E:AC:2B:75:C2:0F:D8:98:03:05:BC:50:2C:AF:8C:2D:9B:41:A1");
            put("verisignclass3ca [jdk]",
                    "A4:B6:B3:99:6F:C2:F3:06:B3:FD:86:81:BD:63:41:3D:8C:50:09:CC:4F:A3:29:C2:CC:F0:E2:FA:1B:14:03:05");
            put("verisignclass3g2ca [jdk]",
                    "83:CE:3C:12:29:68:8A:59:3D:48:5F:81:97:3C:0F:91:95:43:1E:DA:37:CC:5E:36:43:0E:79:C7:A8:88:63:8B");
=======
>>>>>>> 5392c9e8
            put("verisignuniversalrootca [jdk]",
                    "23:99:56:11:27:A5:71:25:DE:8C:EF:EA:61:0D:DF:2F:A0:78:B5:C8:06:7F:4E:82:82:90:BF:B8:60:E8:4B:3C");
            put("verisignclass3g3ca [jdk]",
                    "EB:04:CF:5E:B1:F3:9A:FA:76:2F:2B:B1:20:F2:96:CB:A5:20:C1:B9:7D:B1:58:95:65:B8:1C:B9:A1:7B:72:44");
            put("verisignclass3g4ca [jdk]",
                    "69:DD:D7:EA:90:BB:57:C9:3E:13:5D:C8:5E:A6:FC:D5:48:0B:60:32:39:BD:C4:54:FC:75:8B:2A:26:CF:7F:79");
            put("verisignclass3g5ca [jdk]",
                    "9A:CF:AB:7E:43:C8:D8:80:D0:6B:26:2A:94:DE:EE:E4:B4:65:99:89:C3:D0:CA:F1:9B:AF:64:05:E4:1A:B7:DF");
            put("dtrustclass3ca2 [jdk]",
                    "49:E7:A4:42:AC:F0:EA:62:87:05:00:54:B5:25:64:B6:50:E4:F4:9E:42:E3:48:D6:AA:38:E0:39:E9:57:B1:C1");
            put("dtrustclass3ca2ev [jdk]",
                    "EE:C5:49:6B:98:8C:E9:86:25:B9:34:09:2E:EC:29:08:BE:D0:B0:F3:16:C2:D4:73:0C:84:EA:F1:F3:D3:48:81");
            put("identrustdstx3 [jdk]",
                    "06:87:26:03:31:A7:24:03:D9:09:F1:05:E6:9B:CF:0D:32:E1:BD:24:93:FF:C6:D9:20:6D:11:BC:D6:77:07:39");
            put("identrustpublicca [jdk]",
                    "30:D0:89:5A:9A:44:8A:26:20:91:63:55:22:D1:F5:20:10:B5:86:7A:CA:E1:2C:78:EF:95:8F:D4:F4:38:9F:2F");
            put("identrustcommercial [jdk]",
                    "5D:56:49:9B:E4:D2:E0:8B:CF:CA:D0:8A:3E:38:72:3D:50:50:3B:DE:70:69:48:E4:2F:55:60:30:19:E5:28:AE");
            put("letsencryptisrgx1 [jdk]",
                    "96:BC:EC:06:26:49:76:F3:74:60:77:9A:CF:28:C5:A7:CF:E8:A3:C0:AA:E1:1A:8F:FC:EE:05:C0:BD:DF:08:C6");
            put("luxtrustglobalrootca [jdk]",
                    "A1:B2:DB:EB:64:E7:06:C6:16:9E:3C:41:18:B2:3B:AA:09:01:8A:84:27:66:6D:8B:F0:E2:88:91:EC:05:19:50");
            put("quovadisrootca [jdk]",
                    "A4:5E:DE:3B:BB:F0:9C:8A:E1:5C:72:EF:C0:72:68:D6:93:A2:1C:99:6F:D5:1E:67:CA:07:94:60:FD:6D:88:73");
            put("quovadisrootca1g3 [jdk]",
                    "8A:86:6F:D1:B2:76:B5:7E:57:8E:92:1C:65:82:8A:2B:ED:58:E9:F2:F2:88:05:41:34:B7:F1:F4:BF:C9:CC:74");
            put("quovadisrootca2 [jdk]",
                    "85:A0:DD:7D:D7:20:AD:B7:FF:05:F8:3D:54:2B:20:9D:C7:FF:45:28:F7:D6:77:B1:83:89:FE:A5:E5:C4:9E:86");
            put("quovadisrootca2g3 [jdk]",
                    "8F:E4:FB:0A:F9:3A:4D:0D:67:DB:0B:EB:B2:3E:37:C7:1B:F3:25:DC:BC:DD:24:0E:A0:4D:AF:58:B4:7E:18:40");
            put("quovadisrootca3 [jdk]",
                    "18:F1:FC:7F:20:5D:F8:AD:DD:EB:7F:E0:07:DD:57:E3:AF:37:5A:9C:4D:8D:73:54:6B:F4:F1:FE:D1:E1:8D:35");
            put("quovadisrootca3g3 [jdk]",
                    "88:EF:81:DE:20:2E:B0:18:45:2E:43:F8:64:72:5C:EA:5F:BD:1F:C2:D9:D2:05:73:07:09:C5:D8:B8:69:0F:46");
            put("secomscrootca1 [jdk]",
                    "E7:5E:72:ED:9F:56:0E:EC:6E:B4:80:00:73:A4:3F:C3:AD:19:19:5A:39:22:82:01:78:95:97:4A:99:02:6B:6C");
            put("secomscrootca2 [jdk]",
                    "51:3B:2C:EC:B8:10:D4:CD:E5:DD:85:39:1A:DF:C6:C2:DD:60:D8:7B:B7:36:D2:B5:21:48:4A:A4:7A:0E:BE:F6");
            put("swisssigngoldg2ca [jdk]",
                    "62:DD:0B:E9:B9:F5:0A:16:3E:A0:F8:E7:5C:05:3B:1E:CA:57:EA:55:C8:68:8F:64:7C:68:81:F2:C8:35:7B:95");
            put("swisssignplatinumg2ca [jdk]",
                    "3B:22:2E:56:67:11:E9:92:30:0D:C0:B1:5A:B9:47:3D:AF:DE:F8:C8:4D:0C:EF:7D:33:17:B4:C1:82:1D:14:36");
            put("swisssignsilverg2ca [jdk]",
                    "BE:6C:4D:A2:BB:B9:BA:59:B6:F3:93:97:68:37:42:46:C3:C0:05:99:3F:A9:8F:02:0D:1D:ED:BE:D4:8A:81:D5");
            put("soneraclass2ca [jdk]",
                    "79:08:B4:03:14:C1:38:10:0B:51:8D:07:35:80:7F:FB:FC:F8:51:8A:00:95:33:71:05:BA:38:6B:15:3D:D9:27");
            put("securetrustca [jdk]",
                    "F1:C1:B5:0A:E5:A2:0D:D8:03:0E:C9:F6:BC:24:82:3D:D3:67:B5:25:57:59:B4:E7:1B:61:FC:E9:F7:37:5D:73");
            put("xrampglobalca [jdk]",
                    "CE:CD:DC:90:50:99:D8:DA:DF:C5:B1:D2:09:B7:37:CB:E2:C1:8C:FB:2C:10:C0:FF:0B:CF:0D:32:86:FC:1A:A2");
            put("godaddyrootg2ca [jdk]",
                    "45:14:0B:32:47:EB:9C:C8:C5:B4:F0:D7:B5:30:91:F7:32:92:08:9E:6E:5A:63:E2:74:9D:D3:AC:A9:19:8E:DA");
            put("godaddyclass2ca [jdk]",
                    "C3:84:6B:F2:4B:9E:93:CA:64:27:4C:0E:C6:7C:1E:CC:5E:02:4F:FC:AC:D2:D7:40:19:35:0E:81:FE:54:6A:E4");
            put("starfieldclass2ca [jdk]",
                    "14:65:FA:20:53:97:B8:76:FA:A6:F0:A9:95:8E:55:90:E4:0F:CC:7F:AA:4F:B7:C2:C8:67:75:21:FB:5F:B6:58");
            put("starfieldrootg2ca [jdk]",
                    "2C:E1:CB:0B:F9:D2:F9:E1:02:99:3F:BE:21:51:52:C3:B2:DD:0C:AB:DE:1C:68:E5:31:9B:83:91:54:DB:B7:F5");
            put("entrustrootcaec1 [jdk]",
                    "02:ED:0E:B2:8C:14:DA:45:16:5C:56:67:91:70:0D:64:51:D7:FB:56:F0:B2:AB:1D:3B:8E:B0:70:E5:6E:DF:F5");
            put("entrust2048ca [jdk]",
                    "6D:C4:71:72:E0:1C:BC:B0:BF:62:58:0D:89:5F:E2:B8:AC:9A:D4:F8:73:80:1E:0C:10:B9:C8:37:D2:1E:B1:77");
            put("entrustrootcag2 [jdk]",
                    "43:DF:57:74:B0:3E:7F:EF:5F:E4:0D:93:1A:7B:ED:F1:BB:2E:6B:42:73:8C:4E:6D:38:41:10:3D:3A:A7:F3:39");
            put("entrustevca [jdk]",
                    "73:C1:76:43:4F:1B:C6:D5:AD:F4:5B:0E:76:E7:27:28:7C:8D:E5:76:16:C1:E6:E6:14:1A:2B:2C:BC:7D:8E:4C");
            put("affirmtrustnetworkingca [jdk]",
                    "0A:81:EC:5A:92:97:77:F1:45:90:4A:F3:8D:5D:50:9F:66:B5:E2:C5:8F:CD:B5:31:05:8B:0E:17:F3:F0:B4:1B");
            put("affirmtrustpremiumca [jdk]",
                    "70:A7:3F:7F:37:6B:60:07:42:48:90:45:34:B1:14:82:D5:BF:0E:69:8E:CC:49:8D:F5:25:77:EB:F2:E9:3B:9A");
            put("affirmtrustcommercialca [jdk]",
                    "03:76:AB:1D:54:C5:F9:80:3C:E4:B2:E2:01:A0:EE:7E:EF:7B:57:B6:36:E8:A9:3C:9B:8D:48:60:C9:6F:5F:A7");
            put("affirmtrustpremiumeccca [jdk]",
                    "BD:71:FD:F6:DA:97:E4:CF:62:D1:64:7A:DD:25:81:B0:7D:79:AD:F8:39:7E:B4:EC:BA:9C:5E:84:88:82:14:23");
            put("ttelesecglobalrootclass3ca [jdk]",
                    "FD:73:DA:D3:1C:64:4F:F1:B4:3B:EF:0C:CD:DA:96:71:0B:9C:D9:87:5E:CA:7E:31:70:7A:F3:E9:6D:52:2B:BD");
            put("ttelesecglobalrootclass2ca [jdk]",
                    "91:E2:F5:78:8D:58:10:EB:A7:BA:58:73:7D:E1:54:8A:8E:CA:CD:01:45:98:BC:0B:14:3E:04:1B:17:05:25:52");
            put("starfieldservicesrootg2ca [jdk]",
                    "56:8D:69:05:A2:C8:87:08:A4:B3:02:51:90:ED:CF:ED:B1:97:4A:60:6A:13:C6:E5:29:0F:CB:2A:E6:3E:DA:B5");
            put("globalsignca [jdk]",
                    "EB:D4:10:40:E4:BB:3E:C7:42:C9:E3:81:D3:1E:F2:A4:1A:48:B6:68:5C:96:E7:CE:F3:C1:DF:6C:D4:33:1C:99");
            put("globalsignr3ca [jdk]",
                    "CB:B5:22:D7:B7:F1:27:AD:6A:01:13:86:5B:DF:1C:D4:10:2E:7D:07:59:AF:63:5A:7C:F4:72:0D:C9:63:C5:3B");
            put("globalsigneccrootcar5 [jdk]",
                    "17:9F:BC:14:8A:3D:D0:0F:D2:4E:A1:34:58:CC:43:BF:A7:F5:9C:81:82:D7:83:A5:13:F6:EB:EC:10:0C:89:24");
            put("globalsigneccrootcar4 [jdk]",
                    "BE:C9:49:11:C2:95:56:76:DB:6C:0A:55:09:86:D7:6E:3B:A0:05:66:7C:44:2C:97:62:B4:FB:B7:73:DE:22:8C");
            put("globalsignr2ca [jdk]",
                    "CA:42:DD:41:74:5F:D0:B8:1E:B9:02:36:2C:F9:D8:BF:71:9D:A1:BD:1B:1E:FC:94:6F:5B:4C:99:F4:2C:1B:9E");
            put("teliasonerarootcav1 [jdk]",
                    "DD:69:36:FE:21:F8:F0:77:C1:23:A1:A5:21:C1:22:24:F7:22:55:B7:3E:03:A7:26:06:93:E8:A2:4B:0F:A3:89");
            put("globalsignrootcar6 [jdk]",
                    "2C:AB:EA:FE:37:D0:6C:A2:2A:BA:73:91:C0:03:3D:25:98:29:52:C4:53:64:73:49:76:3A:3A:B5:AD:6C:CF:69");
            put("luxtrustglobalroot2ca [jdk]",
                    "54:45:5F:71:29:C2:0B:14:47:C4:18:F9:97:16:8F:24:C5:8F:C5:02:3B:F5:DA:5B:E2:EB:6E:1D:D8:90:2E:D5");
            put("amazonrootca1 [jdk]",
                    "8E:CD:E6:88:4F:3D:87:B1:12:5B:A3:1A:C3:FC:B1:3D:70:16:DE:7F:57:CC:90:4F:E1:CB:97:C6:AE:98:19:6E");
            put("amazonrootca2 [jdk]",
                    "1B:A5:B2:AA:8C:65:40:1A:82:96:01:18:F8:0B:EC:4F:62:30:4D:83:CE:C4:71:3A:19:C3:9C:01:1E:A4:6D:B4");
            put("amazonrootca3 [jdk]",
                    "18:CE:6C:FE:7B:F1:4E:60:B2:E3:47:B8:DF:E8:68:CB:31:D0:2E:BB:3A:DA:27:15:69:F5:03:43:B4:6D:B3:A4");
            put("amazonrootca4 [jdk]",
                    "E3:5D:28:41:9E:D0:20:25:CF:A6:90:38:CD:62:39:62:45:8D:A5:C6:95:FB:DE:A3:C2:2B:0B:FB:25:89:70:92");
            put("digicertassuredidrootca",
                    "3E:90:99:B5:01:5E:8F:48:6C:00:BC:EA:9D:11:1E:E7:21:FA:BA:35:5A:89:BC:F1:DF:69:56:1E:3D:C6:32:5C");
            put("affirmtrustcommercial",
                    "03:76:AB:1D:54:C5:F9:80:3C:E4:B2:E2:01:A0:EE:7E:EF:7B:57:B6:36:E8:A9:3C:9B:8D:48:60:C9:6F:5F:A7");
            put("t-telesecglobalrootclass3",
                    "FD:73:DA:D3:1C:64:4F:F1:B4:3B:EF:0C:CD:DA:96:71:0B:9C:D9:87:5E:CA:7E:31:70:7A:F3:E9:6D:52:2B:BD");
            put("certinomis-rootca",
                    "2A:99:F5:BC:11:74:B7:3C:BB:1D:62:08:84:E0:1C:34:E5:1C:CB:39:78:DA:12:5F:0E:33:26:88:83:BF:41:58");
            put("t-telesecglobalrootclass2",
                    "91:E2:F5:78:8D:58:10:EB:A7:BA:58:73:7D:E1:54:8A:8E:CA:CD:01:45:98:BC:0B:14:3E:04:1B:17:05:25:52");
            put("comodoecccertificationauthority",
                    "17:93:92:7A:06:14:54:97:89:AD:CE:2F:8F:34:F7:F0:B6:6D:0F:3A:E3:A3:B8:4D:21:EC:15:DB:BA:4F:AD:C7");
            put("swisssignsilverca-g2",
                    "BE:6C:4D:A2:BB:B9:BA:59:B6:F3:93:97:68:37:42:46:C3:C0:05:99:3F:A9:8F:02:0D:1D:ED:BE:D4:8A:81:D5");
            put("cadisigrootr2",
                    "E2:3D:4A:03:6D:7B:70:E9:F5:95:B1:42:20:79:D2:B9:1E:DF:BB:1F:B6:51:A0:63:3E:AA:8A:9D:C5:F8:07:03");
            put("securetrustca",
                    "F1:C1:B5:0A:E5:A2:0D:D8:03:0E:C9:F6:BC:24:82:3D:D3:67:B5:25:57:59:B4:E7:1B:61:FC:E9:F7:37:5D:73");
            put("accvraiz1",
                    "9A:6E:C0:12:E1:A7:DA:9D:BE:34:19:4D:47:8A:D7:C0:DB:18:22:FB:07:1D:F1:29:81:49:6E:D1:04:38:41:13");
            put("staatdernederlandenrootca-g3",
                    "3C:4F:B0:B9:5A:B8:B3:00:32:F4:32:B8:6F:53:5F:E1:72:C1:85:D0:FD:39:86:58:37:CF:36:18:7F:A6:F4:28");
            put("entrustrootcertificationauthority",
                    "73:C1:76:43:4F:1B:C6:D5:AD:F4:5B:0E:76:E7:27:28:7C:8D:E5:76:16:C1:E6:E6:14:1A:2B:2C:BC:7D:8E:4C");
            put("identrustpublicsectorrootca1",
                    "30:D0:89:5A:9A:44:8A:26:20:91:63:55:22:D1:F5:20:10:B5:86:7A:CA:E1:2C:78:EF:95:8F:D4:F4:38:9F:2F");
            put("entrust.netpremium2048secureserverca",
                    "6D:C4:71:72:E0:1C:BC:B0:BF:62:58:0D:89:5F:E2:B8:AC:9A:D4:F8:73:80:1E:0C:10:B9:C8:37:D2:1E:B1:77");
            put("secureglobalca",
                    "42:00:F5:04:3A:C8:59:0E:BB:52:7D:20:9E:D1:50:30:29:FB:CB:D4:1C:A1:B5:06:EC:27:F1:5A:DE:7D:AC:69");
            put("netlockarany(classgold)ftanstvny",
                    "6C:61:DA:C3:A2:DE:F0:31:50:6B:E0:36:D2:A6:FE:40:19:94:FB:D1:3D:F9:C8:D4:66:59:92:74:C4:46:EC:98");
            put("eecertificationcentrerootca",
                    "3E:84:BA:43:42:90:85:16:E7:75:73:C0:99:2F:09:79:CA:08:4E:46:85:68:1F:F1:95:CC:BA:8A:22:9B:8A:76");
            put("teliasonerarootcav1",
                    "DD:69:36:FE:21:F8:F0:77:C1:23:A1:A5:21:C1:22:24:F7:22:55:B7:3E:03:A7:26:06:93:E8:A2:4B:0F:A3:89");
            put("autoridaddecertificacionfirmaprofesionalcifa62634068",
                    "04:04:80:28:BF:1F:28:64:D4:8F:9A:D4:D8:32:94:36:6A:82:88:56:55:3F:3B:14:30:3F:90:14:7F:5D:40:EF");
            put("acraizfnmt-rcm",
                    "EB:C5:57:0C:29:01:8C:4D:67:B1:AA:12:7B:AF:12:F7:03:B4:61:1E:BC:17:B7:DA:B5:57:38:94:17:9B:93:FA");
            put("gdcatrustauthr5root",
                    "BF:FF:8F:D0:44:33:48:7D:6A:8A:A6:0C:1A:29:76:7A:9F:C2:BB:B0:5E:42:0F:71:3A:13:B9:92:89:1D:38:93");
            put("izenpe.com",
                    "25:30:CC:8E:98:32:15:02:BA:D9:6F:9B:1F:BA:1B:09:9E:2D:29:9E:0F:45:48:BB:91:4F:36:3B:C0:D4:53:1F");
            put("e-tugracertificationauthority",
                    "B0:BF:D5:2B:B0:D7:D9:BD:92:BF:5D:4D:C1:3D:A2:55:C0:2C:54:2F:37:83:65:EA:89:39:11:F5:5E:55:F2:3C");
            put("quovadisrootca3",
                    "18:F1:FC:7F:20:5D:F8:AD:DD:EB:7F:E0:07:DD:57:E3:AF:37:5A:9C:4D:8D:73:54:6B:F4:F1:FE:D1:E1:8D:35");
            put("quovadisrootca2",
                    "85:A0:DD:7D:D7:20:AD:B7:FF:05:F8:3D:54:2B:20:9D:C7:FF:45:28:F7:D6:77:B1:83:89:FE:A5:E5:C4:9E:86");
            put("entrustrootcertificationauthority-ec1",
                    "02:ED:0E:B2:8C:14:DA:45:16:5C:56:67:91:70:0D:64:51:D7:FB:56:F0:B2:AB:1D:3B:8E:B0:70:E5:6E:DF:F5");
            put("oistewisekeyglobalrootgbca",
                    "6B:9C:08:E8:6E:B0:F7:67:CF:AD:65:CD:98:B6:21:49:E5:49:4A:67:F5:84:5E:7B:D1:ED:01:9F:27:B8:6B:D6");
            put("digicertglobalrootg3",
                    "31:AD:66:48:F8:10:41:38:C7:38:F3:9E:A4:32:01:33:39:3E:3A:18:CC:02:29:6E:F9:7C:2A:C9:EF:67:31:D0");
            put("swisssigngoldca-g2",
                    "62:DD:0B:E9:B9:F5:0A:16:3E:A0:F8:E7:5C:05:3B:1E:CA:57:EA:55:C8:68:8F:64:7C:68:81:F2:C8:35:7B:95");
            put("comodoaaaservicesroot",
                    "D7:A7:A0:FB:5D:7E:27:31:D7:71:E9:48:4E:BC:DE:F7:1D:5F:0C:3E:0A:29:48:78:2B:C8:3E:E0:EA:69:9E:F4");
            put("digicertglobalrootg2",
                    "CB:3C:CB:B7:60:31:E5:E0:13:8F:8D:D3:9A:23:F9:DE:47:FF:C3:5E:43:C1:14:4C:EA:27:D4:6A:5A:B1:CB:5F");
            put("oistewisekeyglobalrootgaca",
                    "41:C9:23:86:6A:B4:CA:D6:B7:AD:57:80:81:58:2E:02:07:97:A6:CB:DF:4F:FF:78:CE:83:96:B3:89:37:D7:F5");
            put("dstrootcax3",
                    "06:87:26:03:31:A7:24:03:D9:09:F1:05:E6:9B:CF:0D:32:E1:BD:24:93:FF:C6:D9:20:6D:11:BC:D6:77:07:39");
            put("certigna",
                    "E3:B6:A2:DB:2E:D7:CE:48:84:2F:7A:C5:32:41:C7:B7:1D:54:14:4B:FB:40:C1:1F:3F:1D:0B:42:F5:EE:A1:2D");
            put("digicerthighassuranceevrootca",
                    "74:31:E5:F4:C3:C1:CE:46:90:77:4F:0B:61:E0:54:40:88:3B:A9:A0:1E:D0:0B:A6:AB:D7:80:6E:D3:B1:18:CF");
            put("chambersofcommerceroot-2008",
                    "06:3E:4A:FA:C4:91:DF:D3:32:F3:08:9B:85:42:E9:46:17:D8:93:D7:FE:94:4E:10:A7:93:7E:E2:9D:96:93:C0");
            put("soneraclass2rootca",
                    "79:08:B4:03:14:C1:38:10:0B:51:8D:07:35:80:7F:FB:FC:F8:51:8A:00:95:33:71:05:BA:38:6B:15:3D:D9:27");
            put("usertrustrsacertificationauthority",
                    "E7:93:C9:B0:2F:D8:AA:13:E2:1C:31:22:8A:CC:B0:81:19:64:3B:74:9C:89:89:64:B1:74:6D:46:C3:D4:CB:D2");
            put("geotrustuniversalca",
                    "A0:45:9B:9F:63:B2:25:59:F5:FA:5D:4C:6D:B3:F9:F7:2F:F1:93:42:03:35:78:F0:73:BF:1D:1B:46:CB:B9:12");
            put("certsignrootca",
                    "EA:A9:62:C4:FA:4A:6B:AF:EB:E4:15:19:6D:35:1C:CD:88:8D:4F:53:F3:FA:8A:E6:D7:C4:66:A9:4E:60:42:BB");
            put("verisignuniversalrootcertificationauthority",
                    "23:99:56:11:27:A5:71:25:DE:8C:EF:EA:61:0D:DF:2F:A0:78:B5:C8:06:7F:4E:82:82:90:BF:B8:60:E8:4B:3C");
            put("trustcorrootcertca-2",
                    "07:53:E9:40:37:8C:1B:D5:E3:83:6E:39:5D:AE:A5:CB:83:9E:50:46:F1:BD:0E:AE:19:51:CF:10:FE:C7:C9:65");
            put("trustcorrootcertca-1",
                    "D4:0E:9C:86:CD:8F:E4:68:C1:77:69:59:F4:9E:A7:74:FA:54:86:84:B6:C4:06:F3:90:92:61:F4:DC:E2:57:5C");
            put("ssl.comrootcertificationauthorityecc",
                    "34:17:BB:06:CC:60:07:DA:1B:96:1C:92:0B:8A:B4:CE:3F:AD:82:0E:4A:A3:0B:9A:CB:C4:A7:4E:BD:CE:BC:65");
            put("ssl.comrootcertificationauthorityrsa",
                    "85:66:6A:56:2E:E0:BE:5C:E9:25:C1:D8:89:0A:6F:76:A8:7E:C1:6D:4D:7D:5F:29:EA:74:19:CF:20:12:3B:69");
            put("d-trustrootclass3ca2ev2009",
                    "EE:C5:49:6B:98:8C:E9:86:25:B9:34:09:2E:EC:29:08:BE:D0:B0:F3:16:C2:D4:73:0C:84:EA:F1:F3:D3:48:81");
            put("networksolutionscertificateauthority",
                    "15:F0:BA:00:A3:AC:7A:F3:AC:88:4C:07:2B:10:11:A0:77:BD:77:C0:97:F4:01:64:B2:F8:59:8A:BD:83:86:0C");
            put("affirmtrustnetworking",
                    "0A:81:EC:5A:92:97:77:F1:45:90:4A:F3:8D:5D:50:9F:66:B5:E2:C5:8F:CD:B5:31:05:8B:0E:17:F3:F0:B4:1B");
            put("globalsigneccrootca-r5",
                    "17:9F:BC:14:8A:3D:D0:0F:D2:4E:A1:34:58:CC:43:BF:A7:F5:9C:81:82:D7:83:A5:13:F6:EB:EC:10:0C:89:24");
            put("globalsigneccrootca-r4",
                    "BE:C9:49:11:C2:95:56:76:DB:6C:0A:55:09:86:D7:6E:3B:A0:05:66:7C:44:2C:97:62:B4:FB:B7:73:DE:22:8C");
            put("szafirrootca2",
                    "A1:33:9D:33:28:1A:0B:56:E5:57:D3:D3:2B:1C:E7:F9:36:7E:B0:94:BD:5F:A7:2A:7E:50:04:C8:DE:D7:CA:FE");
            put("globalsignrootca-r3",
                    "CB:B5:22:D7:B7:F1:27:AD:6A:01:13:86:5B:DF:1C:D4:10:2E:7D:07:59:AF:63:5A:7C:F4:72:0D:C9:63:C5:3B");
            put("globalsignrootca-r2",
                    "CA:42:DD:41:74:5F:D0:B8:1E:B9:02:36:2C:F9:D8:BF:71:9D:A1:BD:1B:1E:FC:94:6F:5B:4C:99:F4:2C:1B:9E");
            put("buypassclass3rootca",
                    "ED:F7:EB:BC:A2:7A:2A:38:4D:38:7B:7D:40:10:C6:66:E2:ED:B4:84:3E:4C:29:B4:AE:1D:5B:93:32:E6:B2:4D");
            put("comodorsacertificationauthority",
                    "52:F0:E1:C4:E5:8E:C6:29:29:1B:60:31:7F:07:46:71:B8:5D:7E:A8:0D:5B:07:27:34:63:53:4B:32:B4:02:34");
            put("securitycommunicationrootca2",
                    "51:3B:2C:EC:B8:10:D4:CD:E5:DD:85:39:1A:DF:C6:C2:DD:60:D8:7B:B7:36:D2:B5:21:48:4A:A4:7A:0E:BE:F6");
            put("starfieldclass2ca",
                    "14:65:FA:20:53:97:B8:76:FA:A6:F0:A9:95:8E:55:90:E4:0F:CC:7F:AA:4F:B7:C2:C8:67:75:21:FB:5F:B6:58");
            put("actalisauthenticationrootca",
                    "55:92:60:84:EC:96:3A:64:B9:6E:2A:BE:01:CE:0B:A8:6A:64:FB:FE:BC:C7:AA:B5:AF:C1:55:B3:7F:D7:60:66");
            put("cfcaevroot",
                    "5C:C3:D7:8E:4E:1D:5E:45:54:7A:04:E6:87:3E:64:F9:0C:F9:53:6D:1C:CC:2E:F8:00:F3:55:C4:C5:FD:70:FD");
            put("digicerttrustedrootg4",
                    "55:2F:7B:DC:F1:A7:AF:9E:6C:E6:72:01:7F:4F:12:AB:F7:72:40:C7:8E:76:1A:C2:03:D1:D9:D2:0A:C8:99:88");
            put("certumtrustednetworkca2",
                    "B6:76:F2:ED:DA:E8:77:5C:D3:6C:B0:F6:3C:D1:D4:60:39:61:F4:9E:62:65:BA:01:3A:2F:03:07:B6:D0:B8:04");
            put("entrustrootcertificationauthority-g2",
                    "43:DF:57:74:B0:3E:7F:EF:5F:E4:0D:93:1A:7B:ED:F1:BB:2E:6B:42:73:8C:4E:6D:38:41:10:3D:3A:A7:F3:39");
            put("taiwangrca",
                    "76:00:29:5E:EF:E8:5B:9E:1F:D6:24:DB:76:06:2A:AA:AE:59:81:8A:54:D2:77:4C:D4:C0:B2:C0:11:31:E1:B3");
            put("hellenicacademicandresearchinstitutionseccrootca2015",
                    "44:B5:45:AA:8A:25:E6:5A:73:CA:15:DC:27:FC:36:D2:4C:1C:B9:95:3A:06:65:39:B1:15:82:DC:48:7B:48:33");
            put("twcarootcertificationauthority",
                    "BF:D8:8F:E1:10:1C:41:AE:3E:80:1B:F8:BE:56:35:0E:E9:BA:D1:A6:B9:BD:51:5E:DC:5C:6D:5B:87:11:AC:44");
            put("twcaglobalrootca",
                    "59:76:90:07:F7:68:5D:0F:CD:50:87:2F:9F:95:D5:75:5A:5B:2B:45:7D:81:F3:69:2B:61:0A:98:67:2F:0E:1B");
            put("geotrustuniversalca2",
                    "A0:23:4F:3B:C8:52:7C:A5:62:8E:EC:81:AD:5D:69:89:5D:A5:68:0D:C9:1D:1C:B8:47:7F:33:F8:78:B9:5B:0B");
            put("thawteprimaryrootca-g3",
                    "4B:03:F4:58:07:AD:70:F2:1B:FC:2C:AE:71:C9:FD:E4:60:4C:06:4C:F5:FF:B6:86:BA:E5:DB:AA:D7:FD:D3:4C");
            put("thawteprimaryrootca-g2",
                    "A4:31:0D:50:AF:18:A6:44:71:90:37:2A:86:AF:AF:8B:95:1F:FB:43:1D:83:7F:1E:56:88:B4:59:71:ED:15:57");
            put("baltimorecybertrustroot",
                    "16:AF:57:A9:F6:76:B0:AB:12:60:95:AA:5E:BA:DE:F2:2A:B3:11:19:D6:44:AC:95:CD:4B:93:DB:F3:F2:6A:EB");
            put("buypassclass2rootca",
                    "9A:11:40:25:19:7C:5B:B9:5D:94:E6:3D:55:CD:43:79:08:47:B6:46:B2:3C:DF:11:AD:A4:A0:0E:FF:15:FB:48");
            put("digicertassuredidrootg3",
                    "7E:37:CB:8B:4C:47:09:0C:AB:36:55:1B:A6:F4:5D:B8:40:68:0F:BA:16:6A:95:2D:B1:00:71:7F:43:05:3F:C2");
            put("certumtrustednetworkca",
                    "5C:58:46:8D:55:F5:8E:49:7E:74:39:82:D2:B5:00:10:B6:D1:65:37:4A:CF:83:A7:D4:A3:2D:B7:68:C4:40:8E");
            put("geotrustprimarycertificationauthority-g3",
                    "B4:78:B8:12:25:0D:F8:78:63:5C:2A:A7:EC:7D:15:5E:AA:62:5E:E8:29:16:E2:CD:29:43:61:88:6C:D1:FB:D4");
            put("digicertassuredidrootg2",
                    "7D:05:EB:B6:82:33:9F:8C:94:51:EE:09:4E:EB:FE:FA:79:53:A1:14:ED:B2:F4:49:49:45:2F:AB:7D:2F:C1:85");
            put("geotrustprimarycertificationauthority-g2",
                    "5E:DB:7A:C4:3B:82:A0:6A:87:61:E8:D7:BE:49:79:EB:F2:61:1F:7D:D7:9B:F9:1C:1C:6B:56:6A:21:9E:D7:66");
            put("isrgrootx1",
                    "96:BC:EC:06:26:49:76:F3:74:60:77:9A:CF:28:C5:A7:CF:E8:A3:C0:AA:E1:1A:8F:FC:EE:05:C0:BD:DF:08:C6");
            put("ec-acc",
                    "88:49:7F:01:60:2F:31:54:24:6A:E2:8C:4D:5A:EF:10:F1:D8:7E:BB:76:62:6F:4A:E0:B7:F9:5B:A7:96:87:99");
            put("ssl.comevrootcertificationauthorityecc",
                    "22:A2:C1:F7:BD:ED:70:4C:C1:E7:01:B5:F4:08:C3:10:88:0F:E9:56:B5:DE:2A:4A:44:F9:9C:87:3A:25:A7:C8");
            put("globalchambersignroot-2008",
                    "13:63:35:43:93:34:A7:69:80:16:A0:D3:24:DE:72:28:4E:07:9D:7B:52:20:BB:8F:BD:74:78:16:EE:BE:BA:CA");
            put("digicertglobalrootca",
                    "43:48:A0:E9:44:4C:78:CB:26:5E:05:8D:5E:89:44:B4:D8:4F:96:62:BD:26:DB:25:7F:89:34:A4:43:C7:01:61");
            put("d-trustrootclass3ca22009",
                    "49:E7:A4:42:AC:F0:EA:62:87:05:00:54:B5:25:64:B6:50:E4:F4:9E:42:E3:48:D6:AA:38:E0:39:E9:57:B1:C1");
            put("starfieldservicesrootcertificateauthority-g2",
                    "56:8D:69:05:A2:C8:87:08:A4:B3:02:51:90:ED:CF:ED:B1:97:4A:60:6A:13:C6:E5:29:0F:CB:2A:E6:3E:DA:B5");
            put("thawteprimaryrootca",
                    "8D:72:2F:81:A9:C1:13:C0:79:1D:F1:36:A2:96:6D:B2:6C:95:0A:97:1D:B4:6B:41:99:F4:EA:54:B7:8B:FB:9F");
            put("atostrustedroot2011",
                    "F3:56:BE:A2:44:B7:A9:1E:B3:5D:53:CA:9A:D7:86:4A:CE:01:8E:2D:35:D5:F8:F9:6D:DF:68:A6:F4:1A:A4:74");
            put("luxtrustglobalroot2",
                    "54:45:5F:71:29:C2:0B:14:47:C4:18:F9:97:16:8F:24:C5:8F:C5:02:3B:F5:DA:5B:E2:EB:6E:1D:D8:90:2E:D5");
            put("geotrustglobalca",
                    "FF:85:6A:2D:25:1D:CD:88:D3:66:56:F4:50:12:67:98:CF:AB:AA:DE:40:79:9C:72:2D:E4:D2:B5:DB:36:A7:3A");
            put("quovadisrootca",
                    "A4:5E:DE:3B:BB:F0:9C:8A:E1:5C:72:EF:C0:72:68:D6:93:A2:1C:99:6F:D5:1E:67:CA:07:94:60:FD:6D:88:73");
            put("identrustcommercialrootca1",
                    "5D:56:49:9B:E4:D2:E0:8B:CF:CA:D0:8A:3E:38:72:3D:50:50:3B:DE:70:69:48:E4:2F:55:60:30:19:E5:28:AE");
            put("staatdernederlandenevrootca",
                    "4D:24:91:41:4C:FE:95:67:46:EC:4C:EF:A6:CF:6F:72:E2:8A:13:29:43:2F:9D:8A:90:7A:C4:CB:5D:AD:C1:5A");
            put("tubitakkamusmsslkoksertifikasi-surum1",
                    "46:ED:C3:68:90:46:D5:3A:45:3F:B3:10:4A:B8:0D:CA:EC:65:8B:26:60:EA:16:29:DD:7E:86:79:90:64:87:16");
            put("trustcoreca-1",
                    "5A:88:5D:B1:9C:01:D9:12:C5:75:93:88:93:8C:AF:BB:DF:03:1A:B2:D4:8E:91:EE:15:58:9B:42:97:1D:03:9C");
            put("securitycommunicationrootca",
                    "E7:5E:72:ED:9F:56:0E:EC:6E:B4:80:00:73:A4:3F:C3:AD:19:19:5A:39:22:82:01:78:95:97:4A:99:02:6B:6C");
            put("comodocertificationauthority",
                    "0C:2C:D6:3D:F7:80:6F:A3:99:ED:E8:09:11:6B:57:5B:F8:79:89:F0:65:18:F9:80:8C:86:05:03:17:8B:AF:66");
            put("verisignclass3publicprimarycertificationauthority-g5",
                    "9A:CF:AB:7E:43:C8:D8:80:D0:6B:26:2A:94:DE:EE:E4:B4:65:99:89:C3:D0:CA:F1:9B:AF:64:05:E4:1A:B7:DF");
            put("xrampglobalcaroot",
                    "CE:CD:DC:90:50:99:D8:DA:DF:C5:B1:D2:09:B7:37:CB:E2:C1:8C:FB:2C:10:C0:FF:0B:CF:0D:32:86:FC:1A:A2");
            put("verisignclass3publicprimarycertificationauthority-g4",
                    "69:DD:D7:EA:90:BB:57:C9:3E:13:5D:C8:5E:A6:FC:D5:48:0B:60:32:39:BD:C4:54:FC:75:8B:2A:26:CF:7F:79");
            put("quovadisrootca3g3",
                    "88:EF:81:DE:20:2E:B0:18:45:2E:43:F8:64:72:5C:EA:5F:BD:1F:C2:D9:D2:05:73:07:09:C5:D8:B8:69:0F:46");
            put("verisignclass3publicprimarycertificationauthority-g3",
                    "EB:04:CF:5E:B1:F3:9A:FA:76:2F:2B:B1:20:F2:96:CB:A5:20:C1:B9:7D:B1:58:95:65:B8:1C:B9:A1:7B:72:44");
            put("securesignrootca11",
                    "BF:0F:EE:FB:9E:3A:58:1A:D5:F9:E9:DB:75:89:98:57:43:D2:61:08:5C:4D:31:4F:6F:5D:72:59:AA:42:16:12");
            put("affirmtrustpremium",
                    "70:A7:3F:7F:37:6B:60:07:42:48:90:45:34:B1:14:82:D5:BF:0E:69:8E:CC:49:8D:F5:25:77:EB:F2:E9:3B:9A");
            put("globalsignrootca",
                    "EB:D4:10:40:E4:BB:3E:C7:42:C9:E3:81:D3:1E:F2:A4:1A:48:B6:68:5C:96:E7:CE:F3:C1:DF:6C:D4:33:1C:99");
            put("quovadisrootca2g3",
                    "8F:E4:FB:0A:F9:3A:4D:0D:67:DB:0B:EB:B2:3E:37:C7:1B:F3:25:DC:BC:DD:24:0E:A0:4D:AF:58:B4:7E:18:40");
            put("geotrustprimarycertificationauthority",
                    "37:D5:10:06:C5:12:EA:AB:62:64:21:F1:EC:8C:92:01:3F:C5:F8:2A:E9:8E:E5:33:EB:46:19:B8:DE:B4:D0:6C");
            put("affirmtrustpremiumecc",
                    "BD:71:FD:F6:DA:97:E4:CF:62:D1:64:7A:DD:25:81:B0:7D:79:AD:F8:39:7E:B4:EC:BA:9C:5E:84:88:82:14:23");
            put("quovadisrootca1g3",
                    "8A:86:6F:D1:B2:76:B5:7E:57:8E:92:1C:65:82:8A:2B:ED:58:E9:F2:F2:88:05:41:34:B7:F1:F4:BF:C9:CC:74");
            put("hongkongpostrootca1",
                    "F9:E6:7D:33:6C:51:00:2A:C0:54:C6:32:02:2D:66:DD:A2:E7:E3:FF:F1:0A:D0:61:ED:31:D8:BB:B4:10:CF:B2");
            put("usertrustecccertificationauthority",
                    "4F:F4:60:D5:4B:9C:86:DA:BF:BC:FC:57:12:E0:40:0D:2B:ED:3F:BC:4D:4F:BD:AA:86:E0:6A:DC:D2:A9:AD:7A");
            put("cybertrustglobalroot",
                    "96:0A:DF:00:63:E9:63:56:75:0C:29:65:DD:0A:08:67:DA:0B:9C:BD:6E:77:71:4A:EA:FB:23:49:AB:39:3D:A3");
            put("godaddyclass2ca",
                    "C3:84:6B:F2:4B:9E:93:CA:64:27:4C:0E:C6:7C:1E:CC:5E:02:4F:FC:AC:D2:D7:40:19:35:0E:81:FE:54:6A:E4");
            put("microsece-szignorootca2009",
                    "3C:5F:81:FE:A5:FA:B8:2C:64:BF:A2:EA:EC:AF:CD:E8:E0:77:FC:86:20:A7:CA:E5:37:16:3D:F3:6E:DB:F3:78");
            put("hellenicacademicandresearchinstitutionsrootca2015",
                    "A0:40:92:9A:02:CE:53:B4:AC:F4:F2:FF:C6:98:1C:E4:49:6F:75:5E:6D:45:FE:0B:2A:69:2B:CD:52:52:3F:36");
            put("hellenicacademicandresearchinstitutionsrootca2011",
                    "BC:10:4F:15:A4:8B:E7:09:DC:A5:42:A7:E1:D4:B9:DF:6F:05:45:27:E8:02:EA:A9:2D:59:54:44:25:8A:FE:71");
            put("godaddyrootcertificateauthority-g2",
                    "45:14:0B:32:47:EB:9C:C8:C5:B4:F0:D7:B5:30:91:F7:32:92:08:9E:6E:5A:63:E2:74:9D:D3:AC:A9:19:8E:DA");
            put("trustisfpsrootca",
                    "C1:B4:82:99:AB:A5:20:8F:E9:63:0A:CE:55:CA:68:A0:3E:DA:5A:51:9C:88:02:A0:D3:A6:73:BE:8F:8E:55:7D");
            put("epkirootcertificationauthority",
                    "C0:A6:F4:DC:63:A2:4B:FD:CF:54:EF:2A:6A:08:2A:0A:72:DE:35:80:3E:2F:F5:FF:52:7A:E5:D8:72:06:DF:D5");
            put("starfieldrootcertificateauthority-g2",
                    "2C:E1:CB:0B:F9:D2:F9:E1:02:99:3F:BE:21:51:52:C3:B2:DD:0C:AB:DE:1C:68:E5:31:9B:83:91:54:DB:B7:F5");
            put("ssl.comevrootcertificationauthorityrsar2",
                    "2E:7B:F1:6C:C2:24:85:A7:BB:E2:AA:86:96:75:07:61:B0:AE:39:BE:3B:2F:E9:D0:CC:6D:4E:F7:34:91:42:5C");
            put("certignarootca",
                    "D4:8D:3D:23:EE:DB:50:A4:59:E5:51:97:60:1C:27:77:4B:9D:7B:18:C9:4D:5A:05:95:11:A1:02:50:B9:31:68");
            put("emsigneccrootca-c3",
                    "BC:4D:80:9B:15:18:9D:78:DB:3E:1D:8C:F4:F9:72:6A:79:5D:A1:64:3C:A5:F1:35:8E:1D:DB:0E:DC:0D:7E:B3");
            put("emsigneccrootca-g3",
                    "86:A1:EC:BA:08:9C:4A:8D:3B:BE:27:34:C6:12:BA:34:1D:81:3E:04:3C:F9:E8:A8:62:CD:5C:57:A3:6B:BE:6B");
            put("emsignrootca-c1",
                    "12:56:09:AA:30:1D:A0:A2:49:B9:7A:82:39:CB:6A:34:21:6F:44:DC:AC:9F:39:54:B1:42:92:F2:E8:C8:60:8F");
            put("emsignrootca-g1",
                    "40:F6:AF:03:46:A9:9A:A1:CD:1D:55:5A:4E:9C:CE:62:C7:F9:63:46:03:EE:40:66:15:83:3D:C8:C8:D0:03:67");
            put("globalsignrootca-r6",
                    "2C:AB:EA:FE:37:D0:6C:A2:2A:BA:73:91:C0:03:3D:25:98:29:52:C4:53:64:73:49:76:3A:3A:B5:AD:6C:CF:69");
            put("gtsrootr1",
                    "2A:57:54:71:E3:13:40:BC:21:58:1C:BD:2C:F1:3E:15:84:63:20:3E:CE:94:BC:F9:D3:CC:19:6B:F0:9A:54:72");
            put("gtsrootr2",
                    "C4:5D:7B:B0:8E:6D:67:E6:2E:42:35:11:0B:56:4E:5F:78:FD:92:EF:05:8C:84:0A:EA:4E:64:55:D7:58:5C:60");
            put("gtsrootr3",
                    "15:D5:B8:77:46:19:EA:7D:54:CE:1C:A6:D0:B0:C4:03:E0:37:A9:17:F1:31:E8:A0:4E:1E:6B:7A:71:BA:BC:E5");
            put("gtsrootr4",
                    "71:CC:A5:39:1F:9E:79:4B:04:80:25:30:B3:63:E1:21:DA:8A:30:43:BB:26:66:2F:EA:4D:CA:7F:C9:51:A4:BD");
            put("hongkongpostrootca3",
                    "5A:2F:C0:3F:0C:83:B0:90:BB:FA:40:60:4B:09:88:44:6C:76:36:18:3D:F9:84:6E:17:10:1A:44:7F:B8:EF:D6");
            put("oistewisekeyglobalrootgcca",
                    "85:60:F9:1C:36:24:DA:BA:95:70:B5:FE:A0:DB:E3:6F:F1:1A:83:23:BE:94:86:85:4F:B3:F3:4A:55:71:19:8D");
            put("ucaextendedvalidationroot",
                    "D4:3A:F9:B3:54:73:75:5C:96:84:FC:06:D7:D8:CB:70:EE:5C:28:E7:73:FB:29:4E:B4:1E:E7:17:22:92:4D:24");
            put("ucaglobalg2root",
                    "9B:EA:11:C9:76:FE:01:47:64:C1:BE:56:A6:F9:14:B5:A5:60:31:7A:BD:99:88:39:33:82:E5:16:1A:A0:49:3C");
            put("entrustrootcag4 [jdk]",
                    "DB:35:17:D1:F6:73:2A:2D:5A:B9:7C:53:3E:C7:07:79:EE:32:70:A6:2F:B4:AC:42:38:37:24:60:E6:F0:1E:88");
            put("sslrootrsaca [jdk]",
                    "85:66:6A:56:2E:E0:BE:5C:E9:25:C1:D8:89:0A:6F:76:A8:7E:C1:6D:4D:7D:5F:29:EA:74:19:CF:20:12:3B:69");
            put("sslrootevrsaca [jdk]",
                    "2E:7B:F1:6C:C2:24:85:A7:BB:E2:AA:86:96:75:07:61:B0:AE:39:BE:3B:2F:E9:D0:CC:6D:4E:F7:34:91:42:5C");
            put("sslrooteccca [jdk]",
                    "34:17:BB:06:CC:60:07:DA:1B:96:1C:92:0B:8A:B4:CE:3F:AD:82:0E:4A:A3:0B:9A:CB:C4:A7:4E:BD:CE:BC:65");
            put("haricarootca2015 [jdk]",
                    "A0:40:92:9A:02:CE:53:B4:AC:F4:F2:FF:C6:98:1C:E4:49:6F:75:5E:6D:45:FE:0B:2A:69:2B:CD:52:52:3F:36");
            put("haricaeccrootca2015 [jdk]",
                    "44:B5:45:AA:8A:25:E6:5A:73:CA:15:DC:27:FC:36:D2:4C:1C:B9:95:3A:06:65:39:B1:15:82:DC:48:7B:48:33");
        }
    };

    // Exception list to 90 days expiry policy
    // No error will be reported if certificate in this list expires
    @SuppressWarnings("serial")
    private static final HashSet<String> EXPIRY_EXC_ENTRIES = new HashSet<>() {
        {
            // Valid until: Tue Jul 09 14:40:36 EDT 2019
            add("utnuserfirstobjectca [jdk]");
            // Valid until: Sat May 30 10:38:31 GMT 2020
            add("addtrustexternalca [jdk]");
            // Valid until: Sat May 30 10:44:50 GMT 2020
            add("addtrustqualifiedca [jdk]");
            // Valid until: Wed Mar 17 02:51:37 PDT 2021
            add("luxtrustglobalrootca [jdk]");
            // Valid until: Wed Mar 17 11:33:33 PDT 2021
            add("quovadisrootca [jdk]");
            // Valid until: Tue Apr 06 00:29:40 PDT 2021
            add("soneraclass2ca [jdk]");
        }
    };

    // Ninety days in milliseconds
    private static final long NINETY_DAYS = 7776000000L;

    private static boolean atLeastOneFailed = false;

    private static MessageDigest md;

    public static void main(String[] args) throws Exception {
        System.out.println("cacerts file: " + CACERTS);
        md = MessageDigest.getInstance("SHA-256");

        byte[] data = Files.readAllBytes(Path.of(CACERTS));
        String checksum = toHexString(md.digest(data));
        /* Ignoring checksum as the checksum of the cacerts file changes with each build
        if (!checksum.equals(CHECKSUM)) {
            atLeastOneFailed = true;
            System.err.println("ERROR: wrong checksum\n" + checksum);
            System.err.println("Expected checksum\n" + CHECKSUM);
        }*/

        KeyStore ks = KeyStore.getInstance("JKS");
        ks.load(new ByteArrayInputStream(data), "changeit".toCharArray());

        // check the count of certs inside
        if (ks.size() != COUNT) {
            atLeastOneFailed = true;
            System.err.println("ERROR: " + ks.size() + " entries, should be "
                    + COUNT);
        }

        // check that all entries in the map are in the keystore
        for (String alias : FINGERPRINT_MAP.keySet()) {
            if (!ks.isCertificateEntry(alias)) {
                atLeastOneFailed = true;
                System.err.println("ERROR: " + alias + " is not in cacerts");
            }
        }

        // pull all the trusted self-signed CA certs out of the cacerts file
        // and verify their signatures
        Enumeration<String> aliases = ks.aliases();
        while (aliases.hasMoreElements()) {
            String alias = aliases.nextElement();
            System.out.println("\nVerifying " + alias);
            if (!ks.isCertificateEntry(alias)) {
                atLeastOneFailed = true;
                System.err.println("ERROR: " + alias
                        + " is not a trusted cert entry");
            }
            X509Certificate cert = (X509Certificate) ks.getCertificate(alias);
            if (!checkFingerprint(alias, cert)) {
                atLeastOneFailed = true;
                System.err.println("ERROR: " + alias + " SHA-256 fingerprint is incorrect");
            }
            // Make sure cert can be self-verified
            try {
                cert.verify(cert.getPublicKey());
            } catch (Exception e) {
                atLeastOneFailed = true;
                System.err.println("ERROR: cert cannot be verified:"
                        + e.getMessage());
            }

            // Make sure cert is not expired or not yet valid
            try {
                cert.checkValidity();
            } catch (CertificateExpiredException cee) {
                if (!EXPIRY_EXC_ENTRIES.contains(alias)) {
                    atLeastOneFailed = true;
                    System.err.println("ERROR: cert is expired");
                }
            } catch (CertificateNotYetValidException cne) {
                atLeastOneFailed = true;
                System.err.println("ERROR: cert is not yet valid");
            }

            // If cert is within 90 days of expiring, mark as failure so
            // that cert can be scheduled to be removed/renewed.
            Date notAfter = cert.getNotAfter();
            if (notAfter.getTime() - System.currentTimeMillis() < NINETY_DAYS) {
                if (!EXPIRY_EXC_ENTRIES.contains(alias)) {
                    atLeastOneFailed = true;
                    System.err.println("ERROR: cert \"" + alias + "\" expiry \""
                            + notAfter.toString() + "\" will expire within 90 days");
                }
            }
        }

        if (atLeastOneFailed) {
            throw new Exception("At least one cacert test failed");
        }
    }

    private static boolean checkFingerprint(String alias, Certificate cert)
            throws Exception {
        String fingerprint = FINGERPRINT_MAP.get(alias);
        if (fingerprint == null) {
            // no entry for alias
            return true;
        }
        System.out.println("Checking fingerprint of " + alias);
        byte[] digest = md.digest(cert.getEncoded());
        return fingerprint.equals(toHexString(digest));
    }

    private static String toHexString(byte[] block) {
        StringBuilder buf = new StringBuilder();
        int len = block.length;
        for (int i = 0; i < len; i++) {
            buf.append(String.format("%02X", block[i]));
            if (i < len - 1) {
                buf.append(":");
            }
        }
        return buf.toString();
    }
}<|MERGE_RESOLUTION|>--- conflicted
+++ resolved
@@ -53,11 +53,7 @@
             + File.separator + "security" + File.separator + "cacerts";
 
     // The numbers of certs now.
-<<<<<<< HEAD
     private static final int COUNT = 222;
-=======
-    private static final int COUNT = 92;
->>>>>>> 5392c9e8
 
     // SHA-256 of cacerts, can be generated with
     // shasum -a 256 cacerts | sed -e 's/../&:/g' | tr '[:lower:]' '[:upper:]' | cut -c1-95
@@ -130,15 +126,12 @@
                     "A4:31:0D:50:AF:18:A6:44:71:90:37:2A:86:AF:AF:8B:95:1F:FB:43:1D:83:7F:1E:56:88:B4:59:71:ED:15:57");
             put("thawteprimaryrootcag3 [jdk]",
                     "4B:03:F4:58:07:AD:70:F2:1B:FC:2C:AE:71:C9:FD:E4:60:4C:06:4C:F5:FF:B6:86:BA:E5:DB:AA:D7:FD:D3:4C");
-<<<<<<< HEAD
             put("verisignclass2g2ca [jdk]",
                     "3A:43:E2:20:FE:7F:3E:A9:65:3D:1E:21:74:2E:AC:2B:75:C2:0F:D8:98:03:05:BC:50:2C:AF:8C:2D:9B:41:A1");
             put("verisignclass3ca [jdk]",
                     "A4:B6:B3:99:6F:C2:F3:06:B3:FD:86:81:BD:63:41:3D:8C:50:09:CC:4F:A3:29:C2:CC:F0:E2:FA:1B:14:03:05");
             put("verisignclass3g2ca [jdk]",
                     "83:CE:3C:12:29:68:8A:59:3D:48:5F:81:97:3C:0F:91:95:43:1E:DA:37:CC:5E:36:43:0E:79:C7:A8:88:63:8B");
-=======
->>>>>>> 5392c9e8
             put("verisignuniversalrootca [jdk]",
                     "23:99:56:11:27:A5:71:25:DE:8C:EF:EA:61:0D:DF:2F:A0:78:B5:C8:06:7F:4E:82:82:90:BF:B8:60:E8:4B:3C");
             put("verisignclass3g3ca [jdk]",

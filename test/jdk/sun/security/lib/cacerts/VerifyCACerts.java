/*
 * Copyright (c) 2017, 2023, Oracle and/or its affiliates. All rights reserved.
 * DO NOT ALTER OR REMOVE COPYRIGHT NOTICES OR THIS FILE HEADER.
 *
 * This code is free software; you can redistribute it and/or modify it
 * under the terms of the GNU General Public License version 2 only, as
 * published by the Free Software Foundation.
 *
 * This code is distributed in the hope that it will be useful, but WITHOUT
 * ANY WARRANTY; without even the implied warranty of MERCHANTABILITY or
 * FITNESS FOR A PARTICULAR PURPOSE.  See the GNU General Public License
 * version 2 for more details (a copy is included in the LICENSE file that
 * accompanied this code).
 *
 * You should have received a copy of the GNU General Public License version
 * 2 along with this work; if not, write to the Free Software Foundation,
 * Inc., 51 Franklin St, Fifth Floor, Boston, MA 02110-1301 USA.
 *
 * Please contact Oracle, 500 Oracle Parkway, Redwood Shores, CA 94065 USA
 * or visit www.oracle.com if you need additional information or have any
 * questions.
 *
 */

/**
 * @test
 * @bug 8189131 8198240 8191844 8189949 8191031 8196141 8204923 8195774 8199779
 *      8209452 8209506 8210432 8195793 8216577 8222089 8222133 8222137 8222136
 *      8223499 8225392 8232019 8234245 8233223 8225068 8225069 8243321 8243320
 *      8243559 8225072 8258630 8259312 8256421 8225081 8225082 8225083 8245654
 *      8305975
 * @summary Check root CA entries in cacerts file
 */
import java.io.ByteArrayInputStream;
import java.io.File;
import java.nio.file.Files;
import java.nio.file.Path;
import java.security.KeyStore;
import java.security.MessageDigest;
import java.security.cert.Certificate;
import java.security.cert.CertificateExpiredException;
import java.security.cert.CertificateNotYetValidException;
import java.security.cert.X509Certificate;
import java.util.Date;
import java.util.Enumeration;
import java.util.HashMap;
import java.util.HashSet;
import java.util.Map;

public class VerifyCACerts {

    private static final String CACERTS
            = System.getProperty("java.home") + File.separator + "lib"
            + File.separator + "security" + File.separator + "cacerts";

    // The numbers of certs now.
<<<<<<< HEAD
    private static final int COUNT = 142;
=======
    private static final int COUNT = 141;
>>>>>>> 4930a050

    // SHA-256 of cacerts, can be generated with
    // shasum -a 256 cacerts | sed -e 's/../&:/g' | tr '[:lower:]' '[:upper:]' | cut -c1-95
    private static final String CHECKSUM
            = "D6:11:EB:91:CF:C2:38:18:99:B7:36:E7:87:23:35:7B:CA:A0:F8:CB:1A:31:3B:43:38:B3:24:5F:60:45:DC:BC";

    // map of cert alias to SHA-256 fingerprint
    @SuppressWarnings("serial")
    private static final Map<String, String> FINGERPRINT_MAP = new HashMap<>() {
        {
            // Amazon linux certs
            put("accvraiz1",
                    "9A:6E:C0:12:E1:A7:DA:9D:BE:34:19:4D:47:8A:D7:C0:DB:18:22:FB:07:1D:F1:29:81:49:6E:D1:04:38:41:13");
            put("acraizfnmt-rcm",
                    "EB:C5:57:0C:29:01:8C:4D:67:B1:AA:12:7B:AF:12:F7:03:B4:61:1E:BC:17:B7:DA:B5:57:38:94:17:9B:93:FA");
            put("acraizfnmt-rcmservidoresseguros",
                    "55:41:53:B1:3D:2C:F9:DD:B7:53:BF:BE:1A:4E:0A:E0:8D:0A:A4:18:70:58:FE:60:A2:B8:62:B2:E4:B8:7B:CB");
            put("anfsecureserverrootca",
                    "FB:8F:EC:75:91:69:B9:10:6B:1E:51:16:44:C6:18:C5:13:04:37:3F:6C:06:43:08:8D:8B:EF:FD:1B:99:75:99");
            put("atostrustedroot2011",
                    "F3:56:BE:A2:44:B7:A9:1E:B3:5D:53:CA:9A:D7:86:4A:CE:01:8E:2D:35:D5:F8:F9:6D:DF:68:A6:F4:1A:A4:74");
            put("autoridaddecertificacionfirmaprofesionalcifa62634068",
                    "04:04:80:28:BF:1F:28:64:D4:8F:9A:D4:D8:32:94:36:6A:82:88:56:55:3F:3B:14:30:3F:90:14:7F:5D:40:EF");
            put("cadisigrootr2",
                    "E2:3D:4A:03:6D:7B:70:E9:F5:95:B1:42:20:79:D2:B9:1E:DF:BB:1F:B6:51:A0:63:3E:AA:8A:9D:C5:F8:07:03");
            put("certignarootca",
                    "D4:8D:3D:23:EE:DB:50:A4:59:E5:51:97:60:1C:27:77:4B:9D:7B:18:C9:4D:5A:05:95:11:A1:02:50:B9:31:68");
            put("certsignrootca",
                    "EA:A9:62:C4:FA:4A:6B:AF:EB:E4:15:19:6D:35:1C:CD:88:8D:4F:53:F3:FA:8A:E6:D7:C4:66:A9:4E:60:42:BB");
            put("certsignrootcag2",
                    "65:7C:FE:2F:A7:3F:AA:38:46:25:71:F3:32:A2:36:3A:46:FC:E7:02:09:51:71:07:02:CD:FB:B6:EE:DA:33:05");
            put("certumec-384ca",
                    "6B:32:80:85:62:53:18:AA:50:D1:73:C9:8D:8B:DA:09:D5:7E:27:41:3D:11:4C:F7:87:A0:F5:D0:6C:03:0C:F6");
            put("certumtrustednetworkca2",
                    "B6:76:F2:ED:DA:E8:77:5C:D3:6C:B0:F6:3C:D1:D4:60:39:61:F4:9E:62:65:BA:01:3A:2F:03:07:B6:D0:B8:04");
            put("certumtrustedrootca",
                    "FE:76:96:57:38:55:77:3E:37:A9:5E:7A:D4:D9:CC:96:C3:01:57:C1:5D:31:76:5B:A9:B1:57:04:E1:AE:78:FD");
            put("cfcaevroot",
                    "5C:C3:D7:8E:4E:1D:5E:45:54:7A:04:E6:87:3E:64:F9:0C:F9:53:6D:1C:CC:2E:F8:00:F3:55:C4:C5:FD:70:FD");
            put("comodocertificationauthority",
                    "0C:2C:D6:3D:F7:80:6F:A3:99:ED:E8:09:11:6B:57:5B:F8:79:89:F0:65:18:F9:80:8C:86:05:03:17:8B:AF:66");
            put("e-szignorootca2017",
                    "BE:B0:0B:30:83:9B:9B:C3:2C:32:E4:44:79:05:95:06:41:F2:64:21:B1:5E:D0:89:19:8B:51:8A:E2:EA:1B:99");
            put("e-tugracertificationauthority",
                    "B0:BF:D5:2B:B0:D7:D9:BD:92:BF:5D:4D:C1:3D:A2:55:C0:2C:54:2F:37:83:65:EA:89:39:11:F5:5E:55:F2:3C");
            put("emsigneccrootca-c3",
                    "BC:4D:80:9B:15:18:9D:78:DB:3E:1D:8C:F4:F9:72:6A:79:5D:A1:64:3C:A5:F1:35:8E:1D:DB:0E:DC:0D:7E:B3");
            put("emsigneccrootca-g3",
                    "86:A1:EC:BA:08:9C:4A:8D:3B:BE:27:34:C6:12:BA:34:1D:81:3E:04:3C:F9:E8:A8:62:CD:5C:57:A3:6B:BE:6B");
            put("emsignrootca-c1",
                    "12:56:09:AA:30:1D:A0:A2:49:B9:7A:82:39:CB:6A:34:21:6F:44:DC:AC:9F:39:54:B1:42:92:F2:E8:C8:60:8F");
            put("emsignrootca-g1",
                    "40:F6:AF:03:46:A9:9A:A1:CD:1D:55:5A:4E:9C:CE:62:C7:F9:63:46:03:EE:40:66:15:83:3D:C8:C8:D0:03:67");
            put("gdcatrustauthr5root",
                    "BF:FF:8F:D0:44:33:48:7D:6A:8A:A6:0C:1A:29:76:7A:9F:C2:BB:B0:5E:42:0F:71:3A:13:B9:92:89:1D:38:93");
            put("globalsignroote46",
                    "CB:B9:C4:4D:84:B8:04:3E:10:50:EA:31:A6:9F:51:49:55:D7:BF:D2:E2:C6:B4:93:01:01:9A:D6:1D:9F:50:58");
            put("globalsignrootr46",
                    "4F:A3:12:6D:8D:3A:11:D1:C4:85:5A:4F:80:7C:BA:D6:CF:91:9D:3A:5A:88:B0:3B:EA:2C:63:72:D9:3C:40:C9");
            put("globaltrust2020",
                    "9A:29:6A:51:82:D1:D4:51:A2:E3:7F:43:9B:74:DA:AF:A2:67:52:33:29:F9:0F:9A:0D:20:07:C3:34:E2:3C:9A");
            put("gtsrootr1",
                    "D9:47:43:2A:BD:E7:B7:FA:90:FC:2E:6B:59:10:1B:12:80:E0:E1:C7:E4:E4:0F:A3:C6:88:7F:FF:57:A7:F4:CF");
            put("gtsrootr2",
                    "8D:25:CD:97:22:9D:BF:70:35:6B:DA:4E:B3:CC:73:40:31:E2:4C:F0:0F:AF:CF:D3:2D:C7:6E:B5:84:1C:7E:A8");
            put("gtsrootr3",
                    "34:D8:A7:3E:E2:08:D9:BC:DB:0D:95:65:20:93:4B:4E:40:E6:94:82:59:6E:8B:6F:73:C8:42:6B:01:0A:6F:48");
            put("gtsrootr4",
                    "34:9D:FA:40:58:C5:E2:63:12:3B:39:8A:E7:95:57:3C:4E:13:13:C8:3F:E6:8F:93:55:6C:D5:E8:03:1B:3C:7D");
            put("hongkongpostrootca1",
                    "F9:E6:7D:33:6C:51:00:2A:C0:54:C6:32:02:2D:66:DD:A2:E7:E3:FF:F1:0A:D0:61:ED:31:D8:BB:B4:10:CF:B2");
            put("hongkongpostrootca3",
                    "5A:2F:C0:3F:0C:83:B0:90:BB:FA:40:60:4B:09:88:44:6C:76:36:18:3D:F9:84:6E:17:10:1A:44:7F:B8:EF:D6");
            put("izenpe.com",
                    "25:30:CC:8E:98:32:15:02:BA:D9:6F:9B:1F:BA:1B:09:9E:2D:29:9E:0F:45:48:BB:91:4F:36:3B:C0:D4:53:1F");
            put("microsece-szignorootca2009",
                    "3C:5F:81:FE:A5:FA:B8:2C:64:BF:A2:EA:EC:AF:CD:E8:E0:77:FC:86:20:A7:CA:E5:37:16:3D:F3:6E:DB:F3:78");
            put("microsofteccrootcertificateauthority2017",
                    "35:8D:F3:9D:76:4A:F9:E1:B7:66:E9:C9:72:DF:35:2E:E1:5C:FA:C2:27:AF:6A:D1:D7:0E:8E:4A:6E:DC:BA:02");
            put("microsoftrsarootcertificateauthority2017",
                    "C7:41:F7:0F:4B:2A:8D:88:BF:2E:71:C1:41:22:EF:53:EF:10:EB:A0:CF:A5:E6:4C:FA:20:F4:18:85:30:73:E0");
            put("naverglobalrootcertificationauthority",
                    "88:F4:38:DC:F8:FF:D1:FA:8F:42:91:15:FF:E5:F8:2A:E1:E0:6E:0C:70:C3:75:FA:AD:71:7B:34:A4:9E:72:65");
            put("netlockarany(classgold)ftanstvny",
                    "6C:61:DA:C3:A2:DE:F0:31:50:6B:E0:36:D2:A6:FE:40:19:94:FB:D1:3D:F9:C8:D4:66:59:92:74:C4:46:EC:98");
            put("oistewisekeyglobalrootgbca",
                    "6B:9C:08:E8:6E:B0:F7:67:CF:AD:65:CD:98:B6:21:49:E5:49:4A:67:F5:84:5E:7B:D1:ED:01:9F:27:B8:6B:D6");
            put("oistewisekeyglobalrootgcca",
                    "85:60:F9:1C:36:24:DA:BA:95:70:B5:FE:A0:DB:E3:6F:F1:1A:83:23:BE:94:86:85:4F:B3:F3:4A:55:71:19:8D");
            put("secureglobalca",
                    "42:00:F5:04:3A:C8:59:0E:BB:52:7D:20:9E:D1:50:30:29:FB:CB:D4:1C:A1:B5:06:EC:27:F1:5A:DE:7D:AC:69");
            put("securesignrootca11",
                    "BF:0F:EE:FB:9E:3A:58:1A:D5:F9:E9:DB:75:89:98:57:43:D2:61:08:5C:4D:31:4F:6F:5D:72:59:AA:42:16:12");
            put("ssl.comevrootcertificationauthorityecc",
                    "22:A2:C1:F7:BD:ED:70:4C:C1:E7:01:B5:F4:08:C3:10:88:0F:E9:56:B5:DE:2A:4A:44:F9:9C:87:3A:25:A7:C8");
            put("szafirrootca2",
                    "A1:33:9D:33:28:1A:0B:56:E5:57:D3:D3:2B:1C:E7:F9:36:7E:B0:94:BD:5F:A7:2A:7E:50:04:C8:DE:D7:CA:FE");
            put("trustwaveglobalcertificationauthority",
                    "97:55:20:15:F5:DD:FC:3C:87:88:C0:06:94:45:55:40:88:94:45:00:84:F1:00:86:70:86:BC:1A:2B:B5:8D:C8");
            put("trustwaveglobaleccp256certificationauthority",
                    "94:5B:BC:82:5E:A5:54:F4:89:D1:FD:51:A7:3D:DF:2E:A6:24:AC:70:19:A0:52:05:22:5C:22:A7:8C:CF:A8:B4");
            put("trustwaveglobaleccp384certificationauthority",
                    "55:90:38:59:C8:C0:C3:EB:B8:75:9E:CE:4E:25:57:22:5F:F5:75:8B:BD:38:EB:D4:82:76:60:1E:1B:D5:80:97");
            put("tubitakkamusmsslkoksertifikasi-surum1",
                    "46:ED:C3:68:90:46:D5:3A:45:3F:B3:10:4A:B8:0D:CA:EC:65:8B:26:60:EA:16:29:DD:7E:86:79:90:64:87:16");
            put("twcaglobalrootca",
                    "59:76:90:07:F7:68:5D:0F:CD:50:87:2F:9F:95:D5:75:5A:5B:2B:45:7D:81:F3:69:2B:61:0A:98:67:2F:0E:1B");
            put("twcarootcertificationauthority",
                    "BF:D8:8F:E1:10:1C:41:AE:3E:80:1B:F8:BE:56:35:0E:E9:BA:D1:A6:B9:BD:51:5E:DC:5C:6D:5B:87:11:AC:44");
            put("ucaextendedvalidationroot",
                    "D4:3A:F9:B3:54:73:75:5C:96:84:FC:06:D7:D8:CB:70:EE:5C:28:E7:73:FB:29:4E:B4:1E:E7:17:22:92:4D:24");
            put("ucaglobalg2root",
                    "9B:EA:11:C9:76:FE:01:47:64:C1:BE:56:A6:F9:14:B5:A5:60:31:7A:BD:99:88:39:33:82:E5:16:1A:A0:49:3C");
            // JDK certs
            put("actalisauthenticationrootca [jdk]",
                    "55:92:60:84:EC:96:3A:64:B9:6E:2A:BE:01:CE:0B:A8:6A:64:FB:FE:BC:C7:AA:B5:AF:C1:55:B3:7F:D7:60:66");
            put("buypassclass2ca [jdk]",
                    "9A:11:40:25:19:7C:5B:B9:5D:94:E6:3D:55:CD:43:79:08:47:B6:46:B2:3C:DF:11:AD:A4:A0:0E:FF:15:FB:48");
            put("buypassclass3ca [jdk]",
                    "ED:F7:EB:BC:A2:7A:2A:38:4D:38:7B:7D:40:10:C6:66:E2:ED:B4:84:3E:4C:29:B4:AE:1D:5B:93:32:E6:B2:4D");
            put("camerfirmachambersca [jdk]",
                    "06:3E:4A:FA:C4:91:DF:D3:32:F3:08:9B:85:42:E9:46:17:D8:93:D7:FE:94:4E:10:A7:93:7E:E2:9D:96:93:C0");
            put("camerfirmachambersignca [jdk]",
                    "13:63:35:43:93:34:A7:69:80:16:A0:D3:24:DE:72:28:4E:07:9D:7B:52:20:BB:8F:BD:74:78:16:EE:BE:BA:CA");
            put("camerfirmachamberscommerceca [jdk]",
                    "0C:25:8A:12:A5:67:4A:EF:25:F2:8B:A7:DC:FA:EC:EE:A3:48:E5:41:E6:F5:CC:4E:E6:3B:71:B3:61:60:6A:C3");
            put("certumca [jdk]",
                    "D8:E0:FE:BC:1D:B2:E3:8D:00:94:0F:37:D2:7D:41:34:4D:99:3E:73:4B:99:D5:65:6D:97:78:D4:D8:14:36:24");
            put("certumtrustednetworkca [jdk]",
                    "5C:58:46:8D:55:F5:8E:49:7E:74:39:82:D2:B5:00:10:B6:D1:65:37:4A:CF:83:A7:D4:A3:2D:B7:68:C4:40:8E");
            put("chunghwaepkirootca [jdk]",
                    "C0:A6:F4:DC:63:A2:4B:FD:CF:54:EF:2A:6A:08:2A:0A:72:DE:35:80:3E:2F:F5:FF:52:7A:E5:D8:72:06:DF:D5");
            put("comodorsaca [jdk]",
                    "52:F0:E1:C4:E5:8E:C6:29:29:1B:60:31:7F:07:46:71:B8:5D:7E:A8:0D:5B:07:27:34:63:53:4B:32:B4:02:34");
            put("comodoaaaca [jdk]",
                    "D7:A7:A0:FB:5D:7E:27:31:D7:71:E9:48:4E:BC:DE:F7:1D:5F:0C:3E:0A:29:48:78:2B:C8:3E:E0:EA:69:9E:F4");
            put("comodoeccca [jdk]",
                    "17:93:92:7A:06:14:54:97:89:AD:CE:2F:8F:34:F7:F0:B6:6D:0F:3A:E3:A3:B8:4D:21:EC:15:DB:BA:4F:AD:C7");
            put("usertrustrsaca [jdk]",
                    "E7:93:C9:B0:2F:D8:AA:13:E2:1C:31:22:8A:CC:B0:81:19:64:3B:74:9C:89:89:64:B1:74:6D:46:C3:D4:CB:D2");
            put("usertrusteccca [jdk]",
                    "4F:F4:60:D5:4B:9C:86:DA:BF:BC:FC:57:12:E0:40:0D:2B:ED:3F:BC:4D:4F:BD:AA:86:E0:6A:DC:D2:A9:AD:7A");
            put("utnuserfirstobjectca [jdk]",
                    "6F:FF:78:E4:00:A7:0C:11:01:1C:D8:59:77:C4:59:FB:5A:F9:6A:3D:F0:54:08:20:D0:F4:B8:60:78:75:E5:8F");
            put("addtrustexternalca [jdk]",
                    "68:7F:A4:51:38:22:78:FF:F0:C8:B1:1F:8D:43:D5:76:67:1C:6E:B2:BC:EA:B4:13:FB:83:D9:65:D0:6D:2F:F2");
            put("addtrustqualifiedca [jdk]",
                    "80:95:21:08:05:DB:4B:BC:35:5E:44:28:D8:FD:6E:C2:CD:E3:AB:5F:B9:7A:99:42:98:8E:B8:F4:DC:D0:60:16");
            put("baltimorecybertrustca [jdk]",
                    "16:AF:57:A9:F6:76:B0:AB:12:60:95:AA:5E:BA:DE:F2:2A:B3:11:19:D6:44:AC:95:CD:4B:93:DB:F3:F2:6A:EB");
            put("digicertglobalrootca [jdk]",
                    "43:48:A0:E9:44:4C:78:CB:26:5E:05:8D:5E:89:44:B4:D8:4F:96:62:BD:26:DB:25:7F:89:34:A4:43:C7:01:61");
            put("digicertglobalrootg2 [jdk]",
                    "CB:3C:CB:B7:60:31:E5:E0:13:8F:8D:D3:9A:23:F9:DE:47:FF:C3:5E:43:C1:14:4C:EA:27:D4:6A:5A:B1:CB:5F");
            put("digicertglobalrootg3 [jdk]",
                    "31:AD:66:48:F8:10:41:38:C7:38:F3:9E:A4:32:01:33:39:3E:3A:18:CC:02:29:6E:F9:7C:2A:C9:EF:67:31:D0");
            put("digicerttrustedrootg4 [jdk]",
                    "55:2F:7B:DC:F1:A7:AF:9E:6C:E6:72:01:7F:4F:12:AB:F7:72:40:C7:8E:76:1A:C2:03:D1:D9:D2:0A:C8:99:88");
            put("digicertassuredidrootca [jdk]",
                    "3E:90:99:B5:01:5E:8F:48:6C:00:BC:EA:9D:11:1E:E7:21:FA:BA:35:5A:89:BC:F1:DF:69:56:1E:3D:C6:32:5C");
            put("digicertassuredidg2 [jdk]",
                    "7D:05:EB:B6:82:33:9F:8C:94:51:EE:09:4E:EB:FE:FA:79:53:A1:14:ED:B2:F4:49:49:45:2F:AB:7D:2F:C1:85");
            put("digicertassuredidg3 [jdk]",
                    "7E:37:CB:8B:4C:47:09:0C:AB:36:55:1B:A6:F4:5D:B8:40:68:0F:BA:16:6A:95:2D:B1:00:71:7F:43:05:3F:C2");
            put("digicerthighassuranceevrootca [jdk]",
                    "74:31:E5:F4:C3:C1:CE:46:90:77:4F:0B:61:E0:54:40:88:3B:A9:A0:1E:D0:0B:A6:AB:D7:80:6E:D3:B1:18:CF");
            put("geotrustglobalca [jdk]",
                    "FF:85:6A:2D:25:1D:CD:88:D3:66:56:F4:50:12:67:98:CF:AB:AA:DE:40:79:9C:72:2D:E4:D2:B5:DB:36:A7:3A");
            put("geotrustprimaryca [jdk]",
                    "37:D5:10:06:C5:12:EA:AB:62:64:21:F1:EC:8C:92:01:3F:C5:F8:2A:E9:8E:E5:33:EB:46:19:B8:DE:B4:D0:6C");
            put("geotrustprimarycag2 [jdk]",
                    "5E:DB:7A:C4:3B:82:A0:6A:87:61:E8:D7:BE:49:79:EB:F2:61:1F:7D:D7:9B:F9:1C:1C:6B:56:6A:21:9E:D7:66");
            put("geotrustprimarycag3 [jdk]",
                    "B4:78:B8:12:25:0D:F8:78:63:5C:2A:A7:EC:7D:15:5E:AA:62:5E:E8:29:16:E2:CD:29:43:61:88:6C:D1:FB:D4");
            put("geotrustuniversalca [jdk]",
                    "A0:45:9B:9F:63:B2:25:59:F5:FA:5D:4C:6D:B3:F9:F7:2F:F1:93:42:03:35:78:F0:73:BF:1D:1B:46:CB:B9:12");
            put("thawteprimaryrootca [jdk]",
                    "8D:72:2F:81:A9:C1:13:C0:79:1D:F1:36:A2:96:6D:B2:6C:95:0A:97:1D:B4:6B:41:99:F4:EA:54:B7:8B:FB:9F");
            put("thawteprimaryrootcag2 [jdk]",
                    "A4:31:0D:50:AF:18:A6:44:71:90:37:2A:86:AF:AF:8B:95:1F:FB:43:1D:83:7F:1E:56:88:B4:59:71:ED:15:57");
            put("thawteprimaryrootcag3 [jdk]",
                    "4B:03:F4:58:07:AD:70:F2:1B:FC:2C:AE:71:C9:FD:E4:60:4C:06:4C:F5:FF:B6:86:BA:E5:DB:AA:D7:FD:D3:4C");
            put("verisignuniversalrootca [jdk]",
                    "23:99:56:11:27:A5:71:25:DE:8C:EF:EA:61:0D:DF:2F:A0:78:B5:C8:06:7F:4E:82:82:90:BF:B8:60:E8:4B:3C");
            put("verisignclass3g3ca [jdk]",
                    "EB:04:CF:5E:B1:F3:9A:FA:76:2F:2B:B1:20:F2:96:CB:A5:20:C1:B9:7D:B1:58:95:65:B8:1C:B9:A1:7B:72:44");
            put("verisignclass3g4ca [jdk]",
                    "69:DD:D7:EA:90:BB:57:C9:3E:13:5D:C8:5E:A6:FC:D5:48:0B:60:32:39:BD:C4:54:FC:75:8B:2A:26:CF:7F:79");
            put("verisignclass3g5ca [jdk]",
                    "9A:CF:AB:7E:43:C8:D8:80:D0:6B:26:2A:94:DE:EE:E4:B4:65:99:89:C3:D0:CA:F1:9B:AF:64:05:E4:1A:B7:DF");
            put("dtrustclass3ca2 [jdk]",
                    "49:E7:A4:42:AC:F0:EA:62:87:05:00:54:B5:25:64:B6:50:E4:F4:9E:42:E3:48:D6:AA:38:E0:39:E9:57:B1:C1");
            put("dtrustclass3ca2ev [jdk]",
                    "EE:C5:49:6B:98:8C:E9:86:25:B9:34:09:2E:EC:29:08:BE:D0:B0:F3:16:C2:D4:73:0C:84:EA:F1:F3:D3:48:81");
            put("identrustpublicca [jdk]",
                    "30:D0:89:5A:9A:44:8A:26:20:91:63:55:22:D1:F5:20:10:B5:86:7A:CA:E1:2C:78:EF:95:8F:D4:F4:38:9F:2F");
            put("identrustcommercial [jdk]",
                    "5D:56:49:9B:E4:D2:E0:8B:CF:CA:D0:8A:3E:38:72:3D:50:50:3B:DE:70:69:48:E4:2F:55:60:30:19:E5:28:AE");
            put("letsencryptisrgx1 [jdk]",
                    "96:BC:EC:06:26:49:76:F3:74:60:77:9A:CF:28:C5:A7:CF:E8:A3:C0:AA:E1:1A:8F:FC:EE:05:C0:BD:DF:08:C6");
            put("luxtrustglobalrootca [jdk]",
                    "A1:B2:DB:EB:64:E7:06:C6:16:9E:3C:41:18:B2:3B:AA:09:01:8A:84:27:66:6D:8B:F0:E2:88:91:EC:05:19:50");
            put("quovadisrootca [jdk]",
                    "A4:5E:DE:3B:BB:F0:9C:8A:E1:5C:72:EF:C0:72:68:D6:93:A2:1C:99:6F:D5:1E:67:CA:07:94:60:FD:6D:88:73");
            put("quovadisrootca1g3 [jdk]",
                    "8A:86:6F:D1:B2:76:B5:7E:57:8E:92:1C:65:82:8A:2B:ED:58:E9:F2:F2:88:05:41:34:B7:F1:F4:BF:C9:CC:74");
            put("quovadisrootca2 [jdk]",
                    "85:A0:DD:7D:D7:20:AD:B7:FF:05:F8:3D:54:2B:20:9D:C7:FF:45:28:F7:D6:77:B1:83:89:FE:A5:E5:C4:9E:86");
            put("quovadisrootca2g3 [jdk]",
                    "8F:E4:FB:0A:F9:3A:4D:0D:67:DB:0B:EB:B2:3E:37:C7:1B:F3:25:DC:BC:DD:24:0E:A0:4D:AF:58:B4:7E:18:40");
            put("quovadisrootca3 [jdk]",
                    "18:F1:FC:7F:20:5D:F8:AD:DD:EB:7F:E0:07:DD:57:E3:AF:37:5A:9C:4D:8D:73:54:6B:F4:F1:FE:D1:E1:8D:35");
            put("quovadisrootca3g3 [jdk]",
                    "88:EF:81:DE:20:2E:B0:18:45:2E:43:F8:64:72:5C:EA:5F:BD:1F:C2:D9:D2:05:73:07:09:C5:D8:B8:69:0F:46");
            put("secomscrootca1 [jdk]",
                    "E7:5E:72:ED:9F:56:0E:EC:6E:B4:80:00:73:A4:3F:C3:AD:19:19:5A:39:22:82:01:78:95:97:4A:99:02:6B:6C");
            put("secomscrootca2 [jdk]",
                    "51:3B:2C:EC:B8:10:D4:CD:E5:DD:85:39:1A:DF:C6:C2:DD:60:D8:7B:B7:36:D2:B5:21:48:4A:A4:7A:0E:BE:F6");
            put("swisssigngoldg2ca [jdk]",
                    "62:DD:0B:E9:B9:F5:0A:16:3E:A0:F8:E7:5C:05:3B:1E:CA:57:EA:55:C8:68:8F:64:7C:68:81:F2:C8:35:7B:95");
            put("swisssignplatinumg2ca [jdk]",
                    "3B:22:2E:56:67:11:E9:92:30:0D:C0:B1:5A:B9:47:3D:AF:DE:F8:C8:4D:0C:EF:7D:33:17:B4:C1:82:1D:14:36");
            put("swisssignsilverg2ca [jdk]",
                    "BE:6C:4D:A2:BB:B9:BA:59:B6:F3:93:97:68:37:42:46:C3:C0:05:99:3F:A9:8F:02:0D:1D:ED:BE:D4:8A:81:D5");
            put("securetrustca [jdk]",
                    "F1:C1:B5:0A:E5:A2:0D:D8:03:0E:C9:F6:BC:24:82:3D:D3:67:B5:25:57:59:B4:E7:1B:61:FC:E9:F7:37:5D:73");
            put("xrampglobalca [jdk]",
                    "CE:CD:DC:90:50:99:D8:DA:DF:C5:B1:D2:09:B7:37:CB:E2:C1:8C:FB:2C:10:C0:FF:0B:CF:0D:32:86:FC:1A:A2");
            put("godaddyrootg2ca [jdk]",
                    "45:14:0B:32:47:EB:9C:C8:C5:B4:F0:D7:B5:30:91:F7:32:92:08:9E:6E:5A:63:E2:74:9D:D3:AC:A9:19:8E:DA");
            put("godaddyclass2ca [jdk]",
                    "C3:84:6B:F2:4B:9E:93:CA:64:27:4C:0E:C6:7C:1E:CC:5E:02:4F:FC:AC:D2:D7:40:19:35:0E:81:FE:54:6A:E4");
            put("starfieldclass2ca [jdk]",
                    "14:65:FA:20:53:97:B8:76:FA:A6:F0:A9:95:8E:55:90:E4:0F:CC:7F:AA:4F:B7:C2:C8:67:75:21:FB:5F:B6:58");
            put("starfieldrootg2ca [jdk]",
                    "2C:E1:CB:0B:F9:D2:F9:E1:02:99:3F:BE:21:51:52:C3:B2:DD:0C:AB:DE:1C:68:E5:31:9B:83:91:54:DB:B7:F5");
            put("entrustrootcaec1 [jdk]",
                    "02:ED:0E:B2:8C:14:DA:45:16:5C:56:67:91:70:0D:64:51:D7:FB:56:F0:B2:AB:1D:3B:8E:B0:70:E5:6E:DF:F5");
            put("entrust2048ca [jdk]",
                    "6D:C4:71:72:E0:1C:BC:B0:BF:62:58:0D:89:5F:E2:B8:AC:9A:D4:F8:73:80:1E:0C:10:B9:C8:37:D2:1E:B1:77");
            put("entrustrootcag2 [jdk]",
                    "43:DF:57:74:B0:3E:7F:EF:5F:E4:0D:93:1A:7B:ED:F1:BB:2E:6B:42:73:8C:4E:6D:38:41:10:3D:3A:A7:F3:39");
            put("entrustevca [jdk]",
                    "73:C1:76:43:4F:1B:C6:D5:AD:F4:5B:0E:76:E7:27:28:7C:8D:E5:76:16:C1:E6:E6:14:1A:2B:2C:BC:7D:8E:4C");
            put("affirmtrustnetworkingca [jdk]",
                    "0A:81:EC:5A:92:97:77:F1:45:90:4A:F3:8D:5D:50:9F:66:B5:E2:C5:8F:CD:B5:31:05:8B:0E:17:F3:F0:B4:1B");
            put("affirmtrustpremiumca [jdk]",
                    "70:A7:3F:7F:37:6B:60:07:42:48:90:45:34:B1:14:82:D5:BF:0E:69:8E:CC:49:8D:F5:25:77:EB:F2:E9:3B:9A");
            put("affirmtrustcommercialca [jdk]",
                    "03:76:AB:1D:54:C5:F9:80:3C:E4:B2:E2:01:A0:EE:7E:EF:7B:57:B6:36:E8:A9:3C:9B:8D:48:60:C9:6F:5F:A7");
            put("affirmtrustpremiumeccca [jdk]",
                    "BD:71:FD:F6:DA:97:E4:CF:62:D1:64:7A:DD:25:81:B0:7D:79:AD:F8:39:7E:B4:EC:BA:9C:5E:84:88:82:14:23");
            put("ttelesecglobalrootclass3ca [jdk]",
                    "FD:73:DA:D3:1C:64:4F:F1:B4:3B:EF:0C:CD:DA:96:71:0B:9C:D9:87:5E:CA:7E:31:70:7A:F3:E9:6D:52:2B:BD");
            put("ttelesecglobalrootclass2ca [jdk]",
                    "91:E2:F5:78:8D:58:10:EB:A7:BA:58:73:7D:E1:54:8A:8E:CA:CD:01:45:98:BC:0B:14:3E:04:1B:17:05:25:52");
            put("starfieldservicesrootg2ca [jdk]",
                    "56:8D:69:05:A2:C8:87:08:A4:B3:02:51:90:ED:CF:ED:B1:97:4A:60:6A:13:C6:E5:29:0F:CB:2A:E6:3E:DA:B5");
            put("globalsignca [jdk]",
                    "EB:D4:10:40:E4:BB:3E:C7:42:C9:E3:81:D3:1E:F2:A4:1A:48:B6:68:5C:96:E7:CE:F3:C1:DF:6C:D4:33:1C:99");
            put("globalsignr3ca [jdk]",
                    "CB:B5:22:D7:B7:F1:27:AD:6A:01:13:86:5B:DF:1C:D4:10:2E:7D:07:59:AF:63:5A:7C:F4:72:0D:C9:63:C5:3B");
            put("globalsigneccrootcar5 [jdk]",
                    "17:9F:BC:14:8A:3D:D0:0F:D2:4E:A1:34:58:CC:43:BF:A7:F5:9C:81:82:D7:83:A5:13:F6:EB:EC:10:0C:89:24");
            put("globalsigneccrootcar4 [jdk]",
                    "BE:C9:49:11:C2:95:56:76:DB:6C:0A:55:09:86:D7:6E:3B:A0:05:66:7C:44:2C:97:62:B4:FB:B7:73:DE:22:8C");
            put("teliasonerarootcav1 [jdk]",
                    "DD:69:36:FE:21:F8:F0:77:C1:23:A1:A5:21:C1:22:24:F7:22:55:B7:3E:03:A7:26:06:93:E8:A2:4B:0F:A3:89");
            put("globalsignrootcar6 [jdk]",
                    "2C:AB:EA:FE:37:D0:6C:A2:2A:BA:73:91:C0:03:3D:25:98:29:52:C4:53:64:73:49:76:3A:3A:B5:AD:6C:CF:69");
            put("luxtrustglobalroot2ca [jdk]",
                    "54:45:5F:71:29:C2:0B:14:47:C4:18:F9:97:16:8F:24:C5:8F:C5:02:3B:F5:DA:5B:E2:EB:6E:1D:D8:90:2E:D5");
            put("amazonrootca1 [jdk]",
                    "8E:CD:E6:88:4F:3D:87:B1:12:5B:A3:1A:C3:FC:B1:3D:70:16:DE:7F:57:CC:90:4F:E1:CB:97:C6:AE:98:19:6E");
            put("amazonrootca2 [jdk]",
                    "1B:A5:B2:AA:8C:65:40:1A:82:96:01:18:F8:0B:EC:4F:62:30:4D:83:CE:C4:71:3A:19:C3:9C:01:1E:A4:6D:B4");
            put("amazonrootca3 [jdk]",
                    "18:CE:6C:FE:7B:F1:4E:60:B2:E3:47:B8:DF:E8:68:CB:31:D0:2E:BB:3A:DA:27:15:69:F5:03:43:B4:6D:B3:A4");
            put("amazonrootca4 [jdk]",
                    "E3:5D:28:41:9E:D0:20:25:CF:A6:90:38:CD:62:39:62:45:8D:A5:C6:95:FB:DE:A3:C2:2B:0B:FB:25:89:70:92");
            put("entrustrootcag4 [jdk]",
                    "DB:35:17:D1:F6:73:2A:2D:5A:B9:7C:53:3E:C7:07:79:EE:32:70:A6:2F:B4:AC:42:38:37:24:60:E6:F0:1E:88");
            put("sslrootrsaca [jdk]",
                    "85:66:6A:56:2E:E0:BE:5C:E9:25:C1:D8:89:0A:6F:76:A8:7E:C1:6D:4D:7D:5F:29:EA:74:19:CF:20:12:3B:69");
            put("sslrootevrsaca [jdk]",
                    "2E:7B:F1:6C:C2:24:85:A7:BB:E2:AA:86:96:75:07:61:B0:AE:39:BE:3B:2F:E9:D0:CC:6D:4E:F7:34:91:42:5C");
            put("sslrooteccca [jdk]",
                    "34:17:BB:06:CC:60:07:DA:1B:96:1C:92:0B:8A:B4:CE:3F:AD:82:0E:4A:A3:0B:9A:CB:C4:A7:4E:BD:CE:BC:65");
            put("haricarootca2015 [jdk]",
                    "A0:40:92:9A:02:CE:53:B4:AC:F4:F2:FF:C6:98:1C:E4:49:6F:75:5E:6D:45:FE:0B:2A:69:2B:CD:52:52:3F:36");
            put("haricaeccrootca2015 [jdk]",
                    "44:B5:45:AA:8A:25:E6:5A:73:CA:15:DC:27:FC:36:D2:4C:1C:B9:95:3A:06:65:39:B1:15:82:DC:48:7B:48:33");
            put("certignaca [jdk]",
                    "E3:B6:A2:DB:2E:D7:CE:48:84:2F:7A:C5:32:41:C7:B7:1D:54:14:4B:FB:40:C1:1F:3F:1D:0B:42:F5:EE:A1:2D");
            put("twcaglobalrootca [jdk]",
                    "59:76:90:07:F7:68:5D:0F:CD:50:87:2F:9F:95:D5:75:5A:5B:2B:45:7D:81:F3:69:2B:61:0A:98:67:2F:0E:1B");
        }
    };

    // Exception list to 90 days expiry policy
    // No error will be reported if certificate in this list expires
    @SuppressWarnings("serial")
    private static final HashSet<String> EXPIRY_EXC_ENTRIES = new HashSet<>() {
        {
            // Valid until: Tue Jul 09 14:40:36 EDT 2019
            add("utnuserfirstobjectca [jdk]");
            // Valid until: Sat May 30 10:38:31 GMT 2020
            add("addtrustexternalca [jdk]");
            // Valid until: Sat May 30 10:44:50 GMT 2020
            add("addtrustqualifiedca [jdk]");
            // Valid until: Wed Mar 17 02:51:37 PDT 2021
            add("luxtrustglobalrootca [jdk]");
            // Valid until: Wed Mar 17 11:33:33 PDT 2021
            add("quovadisrootca [jdk]");
            // Valid until: Sat May 21 04:00:00 GMT 2022
            add("geotrustglobalca [jdk]");
            // Amazon Linux
            add("globalsignrootca-r2");
            add("cybertrustglobalroot");
        }
    };

    // Ninety days in milliseconds
    private static final long NINETY_DAYS = 7776000000L;

    private static boolean atLeastOneFailed = false;

    private static MessageDigest md;

    public static void main(String[] args) throws Exception {
        System.out.println("cacerts file: " + CACERTS);
        md = MessageDigest.getInstance("SHA-256");

        byte[] data = Files.readAllBytes(Path.of(CACERTS));
        String checksum = toHexString(md.digest(data));
        /* Ignoring checksum as the checksum of the cacerts file changes with each build
        if (!checksum.equals(CHECKSUM)) {
            atLeastOneFailed = true;
<<<<<<< HEAD
            System.err.println("ERROR: wrong checksum\n" + checksum);
            System.err.println("Expected checksum\n" + CHECKSUM);
=======
            System.err.println("ERROR: wrong checksum" + checksum);
            System.err.println("Expected checksum" + CHECKSUM);
>>>>>>> 4930a050
        }*/

        KeyStore ks = KeyStore.getInstance("JKS");
        ks.load(new ByteArrayInputStream(data), "changeit".toCharArray());

        // check the count of certs inside
        if (ks.size() != COUNT) {
            atLeastOneFailed = true;
            System.err.println("ERROR: " + ks.size() + " entries, should be "
                    + COUNT);
        }

        // check that all entries in the map are in the keystore
        for (String alias : FINGERPRINT_MAP.keySet()) {
            if (!ks.isCertificateEntry(alias)) {
                atLeastOneFailed = true;
                System.err.println("ERROR: " + alias + " is not in cacerts");
            }
        }

        // pull all the trusted self-signed CA certs out of the cacerts file
        // and verify their signatures
        Enumeration<String> aliases = ks.aliases();
        while (aliases.hasMoreElements()) {
            String alias = aliases.nextElement();
            System.out.println("\nVerifying " + alias);
            if (!ks.isCertificateEntry(alias)) {
                atLeastOneFailed = true;
                System.err.println("ERROR: " + alias
                        + " is not a trusted cert entry");
            }
            X509Certificate cert = (X509Certificate) ks.getCertificate(alias);
            if (!checkFingerprint(alias, cert)) {
                atLeastOneFailed = true;
                System.err.println("ERROR: " + alias + " SHA-256 fingerprint is incorrect");
            }
            // Make sure cert can be self-verified
            try {
                cert.verify(cert.getPublicKey());
            } catch (Exception e) {
                atLeastOneFailed = true;
                System.err.println("ERROR: cert cannot be verified:"
                        + e.getMessage());
            }

            try {
                cert.checkValidity();
            } catch (CertificateExpiredException cee) {
                // Ignore - we have an 'is very expired' check later
            } catch (CertificateNotYetValidException cne) {
                atLeastOneFailed = true;
                System.err.println("ERROR: cert is not yet valid");
            }

            // If cert is more than 90 days *past* expiry, mark as failure so
            // we can alert either OpenJDK upstream or Amazon Linux.
            // This is different to the upstream failure condition, which fails
            // 90 days *before* expiry. Our condition is more relaxed because we
            // rely on OpenJDK/Amazon Linux to manage the certs.
            Date notAfter = cert.getNotAfter();
            if (System.currentTimeMillis() - notAfter.getTime() > NINETY_DAYS) {
                if (!EXPIRY_EXC_ENTRIES.contains(alias)) {
                    atLeastOneFailed = true;
                    System.err.println("ERROR: cert \"" + alias + "\" expiry \""
                            + notAfter.toString() + "\" has been expired for >90 days.");
                }
            }
        }

        if (atLeastOneFailed) {
            throw new Exception("At least one cacert test failed");
        }
    }

    private static boolean checkFingerprint(String alias, Certificate cert)
            throws Exception {
        String fingerprint = FINGERPRINT_MAP.get(alias);
        if (fingerprint == null) {
            // no entry for alias
            return true;
        }
        System.out.println("Checking fingerprint of " + alias);
        byte[] digest = md.digest(cert.getEncoded());
        return fingerprint.equals(toHexString(digest));
    }

    private static String toHexString(byte[] block) {
        StringBuilder buf = new StringBuilder();
        int len = block.length;
        for (int i = 0; i < len; i++) {
            buf.append(String.format("%02X", block[i]));
            if (i < len - 1) {
                buf.append(":");
            }
        }
        return buf.toString();
    }
}<|MERGE_RESOLUTION|>--- conflicted
+++ resolved
@@ -54,11 +54,7 @@
             + File.separator + "security" + File.separator + "cacerts";
 
     // The numbers of certs now.
-<<<<<<< HEAD
     private static final int COUNT = 142;
-=======
-    private static final int COUNT = 141;
->>>>>>> 4930a050
 
     // SHA-256 of cacerts, can be generated with
     // shasum -a 256 cacerts | sed -e 's/../&:/g' | tr '[:lower:]' '[:upper:]' | cut -c1-95
@@ -397,13 +393,8 @@
         /* Ignoring checksum as the checksum of the cacerts file changes with each build
         if (!checksum.equals(CHECKSUM)) {
             atLeastOneFailed = true;
-<<<<<<< HEAD
-            System.err.println("ERROR: wrong checksum\n" + checksum);
-            System.err.println("Expected checksum\n" + CHECKSUM);
-=======
             System.err.println("ERROR: wrong checksum" + checksum);
             System.err.println("Expected checksum" + CHECKSUM);
->>>>>>> 4930a050
         }*/
 
         KeyStore ks = KeyStore.getInstance("JKS");
@@ -449,26 +440,26 @@
                         + e.getMessage());
             }
 
+            // Is cert expired?
             try {
                 cert.checkValidity();
             } catch (CertificateExpiredException cee) {
-                // Ignore - we have an 'is very expired' check later
+                if (!EXPIRY_EXC_ENTRIES.contains(alias)) {
+                    atLeastOneFailed = true;
+                    System.err.println("ERROR: cert is expired but not in EXPIRY_EXC_ENTRIES");
+                }
             } catch (CertificateNotYetValidException cne) {
                 atLeastOneFailed = true;
                 System.err.println("ERROR: cert is not yet valid");
             }
 
-            // If cert is more than 90 days *past* expiry, mark as failure so
-            // we can alert either OpenJDK upstream or Amazon Linux.
-            // This is different to the upstream failure condition, which fails
-            // 90 days *before* expiry. Our condition is more relaxed because we
-            // rely on OpenJDK/Amazon Linux to manage the certs.
+            // If cert is within 90 days of expiring, mark as warning so
+            // that cert can be scheduled to be removed/renewed.
             Date notAfter = cert.getNotAfter();
             if (System.currentTimeMillis() - notAfter.getTime() > NINETY_DAYS) {
                 if (!EXPIRY_EXC_ENTRIES.contains(alias)) {
-                    atLeastOneFailed = true;
-                    System.err.println("ERROR: cert \"" + alias + "\" expiry \""
-                            + notAfter.toString() + "\" has been expired for >90 days.");
+                    System.err.println("WARNING: cert \"" + alias + "\" expiry \""
+                            + notAfter + "\" will expire within 90 days");
                 }
             }
         }

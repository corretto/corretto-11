/*
 * Copyright (c) 2017, 2021, Oracle and/or its affiliates. All rights reserved.
 * DO NOT ALTER OR REMOVE COPYRIGHT NOTICES OR THIS FILE HEADER.
 *
 * This code is free software; you can redistribute it and/or modify it
 * under the terms of the GNU General Public License version 2 only, as
 * published by the Free Software Foundation.
 *
 * This code is distributed in the hope that it will be useful, but WITHOUT
 * ANY WARRANTY; without even the implied warranty of MERCHANTABILITY or
 * FITNESS FOR A PARTICULAR PURPOSE.  See the GNU General Public License
 * version 2 for more details (a copy is included in the LICENSE file that
 * accompanied this code).
 *
 * You should have received a copy of the GNU General Public License version
 * 2 along with this work; if not, write to the Free Software Foundation,
 * Inc., 51 Franklin St, Fifth Floor, Boston, MA 02110-1301 USA.
 *
 * Please contact Oracle, 500 Oracle Parkway, Redwood Shores, CA 94065 USA
 * or visit www.oracle.com if you need additional information or have any
 * questions.
 *
 */

/**
 * @test
 * @bug 8189131 8198240 8191844 8189949 8191031 8196141 8204923 8195774 8199779
 *      8209452 8209506 8210432 8195793 8216577 8222089 8222133 8222137 8222136
 *      8223499 8225392 8232019 8234245 8233223 8225068 8225069 8243321 8243320
 *      8225072 8258630 8259312 8243559 8256421 8225081
 * @summary Check root CA entries in cacerts file
 */
import java.io.ByteArrayInputStream;
import java.io.File;
import java.nio.file.Files;
import java.nio.file.Path;
import java.security.KeyStore;
import java.security.MessageDigest;
import java.security.cert.Certificate;
import java.security.cert.CertificateExpiredException;
import java.security.cert.CertificateNotYetValidException;
import java.security.cert.X509Certificate;
import java.util.Date;
import java.util.Enumeration;
import java.util.HashMap;
import java.util.HashSet;
import java.util.Map;

public class VerifyCACerts {

    private static final String CACERTS
            = System.getProperty("java.home") + File.separator + "lib"
            + File.separator + "security" + File.separator + "cacerts";

    // The numbers of certs now.
<<<<<<< HEAD
    private static final int COUNT = 91;
=======
    private static final int COUNT = 222;
>>>>>>> 5d7f37e9

    // SHA-256 of cacerts, can be generated with
    // shasum -a 256 cacerts | sed -e 's/../&:/g' | tr '[:lower:]' '[:upper:]' | cut -c1-95
    private static final String CHECKSUM
            = "9B:C3:0B:24:D4:26:E4:A9:4F:2C:96:25:06:9B:08:E5:13:5B:0B:33:74:5F:78:DB:BD:91:CD:31:D4:37:07:28";

    // map of cert alias to SHA-256 fingerprint
    @SuppressWarnings("serial")
    private static final Map<String, String> FINGERPRINT_MAP = new HashMap<>() {
        {
            put("actalisauthenticationrootca [jdk]",
                    "55:92:60:84:EC:96:3A:64:B9:6E:2A:BE:01:CE:0B:A8:6A:64:FB:FE:BC:C7:AA:B5:AF:C1:55:B3:7F:D7:60:66");
            put("buypassclass2ca [jdk]",
                    "9A:11:40:25:19:7C:5B:B9:5D:94:E6:3D:55:CD:43:79:08:47:B6:46:B2:3C:DF:11:AD:A4:A0:0E:FF:15:FB:48");
            put("buypassclass3ca [jdk]",
                    "ED:F7:EB:BC:A2:7A:2A:38:4D:38:7B:7D:40:10:C6:66:E2:ED:B4:84:3E:4C:29:B4:AE:1D:5B:93:32:E6:B2:4D");
            put("camerfirmachambersca [jdk]",
                    "06:3E:4A:FA:C4:91:DF:D3:32:F3:08:9B:85:42:E9:46:17:D8:93:D7:FE:94:4E:10:A7:93:7E:E2:9D:96:93:C0");
            put("camerfirmachambersignca [jdk]",
                    "13:63:35:43:93:34:A7:69:80:16:A0:D3:24:DE:72:28:4E:07:9D:7B:52:20:BB:8F:BD:74:78:16:EE:BE:BA:CA");
            put("camerfirmachamberscommerceca [jdk]",
                    "0C:25:8A:12:A5:67:4A:EF:25:F2:8B:A7:DC:FA:EC:EE:A3:48:E5:41:E6:F5:CC:4E:E6:3B:71:B3:61:60:6A:C3");
            put("certumca [jdk]",
                    "D8:E0:FE:BC:1D:B2:E3:8D:00:94:0F:37:D2:7D:41:34:4D:99:3E:73:4B:99:D5:65:6D:97:78:D4:D8:14:36:24");
            put("certumtrustednetworkca [jdk]",
                    "5C:58:46:8D:55:F5:8E:49:7E:74:39:82:D2:B5:00:10:B6:D1:65:37:4A:CF:83:A7:D4:A3:2D:B7:68:C4:40:8E");
            put("chunghwaepkirootca [jdk]",
                    "C0:A6:F4:DC:63:A2:4B:FD:CF:54:EF:2A:6A:08:2A:0A:72:DE:35:80:3E:2F:F5:FF:52:7A:E5:D8:72:06:DF:D5");
            put("comodorsaca [jdk]",
                    "52:F0:E1:C4:E5:8E:C6:29:29:1B:60:31:7F:07:46:71:B8:5D:7E:A8:0D:5B:07:27:34:63:53:4B:32:B4:02:34");
            put("comodoaaaca [jdk]",
                    "D7:A7:A0:FB:5D:7E:27:31:D7:71:E9:48:4E:BC:DE:F7:1D:5F:0C:3E:0A:29:48:78:2B:C8:3E:E0:EA:69:9E:F4");
            put("comodoeccca [jdk]",
                    "17:93:92:7A:06:14:54:97:89:AD:CE:2F:8F:34:F7:F0:B6:6D:0F:3A:E3:A3:B8:4D:21:EC:15:DB:BA:4F:AD:C7");
            put("usertrustrsaca [jdk]",
                    "E7:93:C9:B0:2F:D8:AA:13:E2:1C:31:22:8A:CC:B0:81:19:64:3B:74:9C:89:89:64:B1:74:6D:46:C3:D4:CB:D2");
            put("usertrusteccca [jdk]",
                    "4F:F4:60:D5:4B:9C:86:DA:BF:BC:FC:57:12:E0:40:0D:2B:ED:3F:BC:4D:4F:BD:AA:86:E0:6A:DC:D2:A9:AD:7A");
            put("baltimorecybertrustca [jdk]",
                    "16:AF:57:A9:F6:76:B0:AB:12:60:95:AA:5E:BA:DE:F2:2A:B3:11:19:D6:44:AC:95:CD:4B:93:DB:F3:F2:6A:EB");
            put("digicertglobalrootca [jdk]",
                    "43:48:A0:E9:44:4C:78:CB:26:5E:05:8D:5E:89:44:B4:D8:4F:96:62:BD:26:DB:25:7F:89:34:A4:43:C7:01:61");
            put("digicertglobalrootg2 [jdk]",
                    "CB:3C:CB:B7:60:31:E5:E0:13:8F:8D:D3:9A:23:F9:DE:47:FF:C3:5E:43:C1:14:4C:EA:27:D4:6A:5A:B1:CB:5F");
            put("digicertglobalrootg3 [jdk]",
                    "31:AD:66:48:F8:10:41:38:C7:38:F3:9E:A4:32:01:33:39:3E:3A:18:CC:02:29:6E:F9:7C:2A:C9:EF:67:31:D0");
            put("digicerttrustedrootg4 [jdk]",
                    "55:2F:7B:DC:F1:A7:AF:9E:6C:E6:72:01:7F:4F:12:AB:F7:72:40:C7:8E:76:1A:C2:03:D1:D9:D2:0A:C8:99:88");
            put("digicertassuredidrootca [jdk]",
                    "3E:90:99:B5:01:5E:8F:48:6C:00:BC:EA:9D:11:1E:E7:21:FA:BA:35:5A:89:BC:F1:DF:69:56:1E:3D:C6:32:5C");
            put("digicertassuredidg2 [jdk]",
                    "7D:05:EB:B6:82:33:9F:8C:94:51:EE:09:4E:EB:FE:FA:79:53:A1:14:ED:B2:F4:49:49:45:2F:AB:7D:2F:C1:85");
            put("digicertassuredidg3 [jdk]",
                    "7E:37:CB:8B:4C:47:09:0C:AB:36:55:1B:A6:F4:5D:B8:40:68:0F:BA:16:6A:95:2D:B1:00:71:7F:43:05:3F:C2");
            put("digicerthighassuranceevrootca [jdk]",
                    "74:31:E5:F4:C3:C1:CE:46:90:77:4F:0B:61:E0:54:40:88:3B:A9:A0:1E:D0:0B:A6:AB:D7:80:6E:D3:B1:18:CF");
            put("geotrustglobalca [jdk]",
                    "FF:85:6A:2D:25:1D:CD:88:D3:66:56:F4:50:12:67:98:CF:AB:AA:DE:40:79:9C:72:2D:E4:D2:B5:DB:36:A7:3A");
            put("geotrustprimaryca [jdk]",
                    "37:D5:10:06:C5:12:EA:AB:62:64:21:F1:EC:8C:92:01:3F:C5:F8:2A:E9:8E:E5:33:EB:46:19:B8:DE:B4:D0:6C");
            put("geotrustprimarycag2 [jdk]",
                    "5E:DB:7A:C4:3B:82:A0:6A:87:61:E8:D7:BE:49:79:EB:F2:61:1F:7D:D7:9B:F9:1C:1C:6B:56:6A:21:9E:D7:66");
            put("geotrustprimarycag3 [jdk]",
                    "B4:78:B8:12:25:0D:F8:78:63:5C:2A:A7:EC:7D:15:5E:AA:62:5E:E8:29:16:E2:CD:29:43:61:88:6C:D1:FB:D4");
            put("geotrustuniversalca [jdk]",
                    "A0:45:9B:9F:63:B2:25:59:F5:FA:5D:4C:6D:B3:F9:F7:2F:F1:93:42:03:35:78:F0:73:BF:1D:1B:46:CB:B9:12");
            put("thawteprimaryrootca [jdk]",
                    "8D:72:2F:81:A9:C1:13:C0:79:1D:F1:36:A2:96:6D:B2:6C:95:0A:97:1D:B4:6B:41:99:F4:EA:54:B7:8B:FB:9F");
            put("thawteprimaryrootcag2 [jdk]",
                    "A4:31:0D:50:AF:18:A6:44:71:90:37:2A:86:AF:AF:8B:95:1F:FB:43:1D:83:7F:1E:56:88:B4:59:71:ED:15:57");
            put("thawteprimaryrootcag3 [jdk]",
                    "4B:03:F4:58:07:AD:70:F2:1B:FC:2C:AE:71:C9:FD:E4:60:4C:06:4C:F5:FF:B6:86:BA:E5:DB:AA:D7:FD:D3:4C");
            put("verisignclass2g2ca [jdk]",
                    "3A:43:E2:20:FE:7F:3E:A9:65:3D:1E:21:74:2E:AC:2B:75:C2:0F:D8:98:03:05:BC:50:2C:AF:8C:2D:9B:41:A1");
            put("verisignclass3ca [jdk]",
                    "A4:B6:B3:99:6F:C2:F3:06:B3:FD:86:81:BD:63:41:3D:8C:50:09:CC:4F:A3:29:C2:CC:F0:E2:FA:1B:14:03:05");
            put("verisignclass3g2ca [jdk]",
                    "83:CE:3C:12:29:68:8A:59:3D:48:5F:81:97:3C:0F:91:95:43:1E:DA:37:CC:5E:36:43:0E:79:C7:A8:88:63:8B");
            put("verisignuniversalrootca [jdk]",
                    "23:99:56:11:27:A5:71:25:DE:8C:EF:EA:61:0D:DF:2F:A0:78:B5:C8:06:7F:4E:82:82:90:BF:B8:60:E8:4B:3C");
            put("verisignclass3g3ca [jdk]",
                    "EB:04:CF:5E:B1:F3:9A:FA:76:2F:2B:B1:20:F2:96:CB:A5:20:C1:B9:7D:B1:58:95:65:B8:1C:B9:A1:7B:72:44");
            put("verisignclass3g4ca [jdk]",
                    "69:DD:D7:EA:90:BB:57:C9:3E:13:5D:C8:5E:A6:FC:D5:48:0B:60:32:39:BD:C4:54:FC:75:8B:2A:26:CF:7F:79");
            put("verisignclass3g5ca [jdk]",
                    "9A:CF:AB:7E:43:C8:D8:80:D0:6B:26:2A:94:DE:EE:E4:B4:65:99:89:C3:D0:CA:F1:9B:AF:64:05:E4:1A:B7:DF");
            put("dtrustclass3ca2 [jdk]",
                    "49:E7:A4:42:AC:F0:EA:62:87:05:00:54:B5:25:64:B6:50:E4:F4:9E:42:E3:48:D6:AA:38:E0:39:E9:57:B1:C1");
            put("dtrustclass3ca2ev [jdk]",
                    "EE:C5:49:6B:98:8C:E9:86:25:B9:34:09:2E:EC:29:08:BE:D0:B0:F3:16:C2:D4:73:0C:84:EA:F1:F3:D3:48:81");
            put("identrustdstx3 [jdk]",
                    "06:87:26:03:31:A7:24:03:D9:09:F1:05:E6:9B:CF:0D:32:E1:BD:24:93:FF:C6:D9:20:6D:11:BC:D6:77:07:39");
            put("identrustpublicca [jdk]",
                    "30:D0:89:5A:9A:44:8A:26:20:91:63:55:22:D1:F5:20:10:B5:86:7A:CA:E1:2C:78:EF:95:8F:D4:F4:38:9F:2F");
            put("identrustcommercial [jdk]",
                    "5D:56:49:9B:E4:D2:E0:8B:CF:CA:D0:8A:3E:38:72:3D:50:50:3B:DE:70:69:48:E4:2F:55:60:30:19:E5:28:AE");
            put("letsencryptisrgx1 [jdk]",
                    "96:BC:EC:06:26:49:76:F3:74:60:77:9A:CF:28:C5:A7:CF:E8:A3:C0:AA:E1:1A:8F:FC:EE:05:C0:BD:DF:08:C6");
            put("luxtrustglobalrootca [jdk]",
                    "A1:B2:DB:EB:64:E7:06:C6:16:9E:3C:41:18:B2:3B:AA:09:01:8A:84:27:66:6D:8B:F0:E2:88:91:EC:05:19:50");
            put("quovadisrootca [jdk]",
                    "A4:5E:DE:3B:BB:F0:9C:8A:E1:5C:72:EF:C0:72:68:D6:93:A2:1C:99:6F:D5:1E:67:CA:07:94:60:FD:6D:88:73");
            put("quovadisrootca1g3 [jdk]",
                    "8A:86:6F:D1:B2:76:B5:7E:57:8E:92:1C:65:82:8A:2B:ED:58:E9:F2:F2:88:05:41:34:B7:F1:F4:BF:C9:CC:74");
            put("quovadisrootca2 [jdk]",
                    "85:A0:DD:7D:D7:20:AD:B7:FF:05:F8:3D:54:2B:20:9D:C7:FF:45:28:F7:D6:77:B1:83:89:FE:A5:E5:C4:9E:86");
            put("quovadisrootca2g3 [jdk]",
                    "8F:E4:FB:0A:F9:3A:4D:0D:67:DB:0B:EB:B2:3E:37:C7:1B:F3:25:DC:BC:DD:24:0E:A0:4D:AF:58:B4:7E:18:40");
            put("quovadisrootca3 [jdk]",
                    "18:F1:FC:7F:20:5D:F8:AD:DD:EB:7F:E0:07:DD:57:E3:AF:37:5A:9C:4D:8D:73:54:6B:F4:F1:FE:D1:E1:8D:35");
            put("quovadisrootca3g3 [jdk]",
                    "88:EF:81:DE:20:2E:B0:18:45:2E:43:F8:64:72:5C:EA:5F:BD:1F:C2:D9:D2:05:73:07:09:C5:D8:B8:69:0F:46");
            put("secomscrootca1 [jdk]",
                    "E7:5E:72:ED:9F:56:0E:EC:6E:B4:80:00:73:A4:3F:C3:AD:19:19:5A:39:22:82:01:78:95:97:4A:99:02:6B:6C");
            put("secomscrootca2 [jdk]",
                    "51:3B:2C:EC:B8:10:D4:CD:E5:DD:85:39:1A:DF:C6:C2:DD:60:D8:7B:B7:36:D2:B5:21:48:4A:A4:7A:0E:BE:F6");
            put("swisssigngoldg2ca [jdk]",
                    "62:DD:0B:E9:B9:F5:0A:16:3E:A0:F8:E7:5C:05:3B:1E:CA:57:EA:55:C8:68:8F:64:7C:68:81:F2:C8:35:7B:95");
            put("swisssignplatinumg2ca [jdk]",
                    "3B:22:2E:56:67:11:E9:92:30:0D:C0:B1:5A:B9:47:3D:AF:DE:F8:C8:4D:0C:EF:7D:33:17:B4:C1:82:1D:14:36");
            put("swisssignsilverg2ca [jdk]",
                    "BE:6C:4D:A2:BB:B9:BA:59:B6:F3:93:97:68:37:42:46:C3:C0:05:99:3F:A9:8F:02:0D:1D:ED:BE:D4:8A:81:D5");
            put("securetrustca [jdk]",
                    "F1:C1:B5:0A:E5:A2:0D:D8:03:0E:C9:F6:BC:24:82:3D:D3:67:B5:25:57:59:B4:E7:1B:61:FC:E9:F7:37:5D:73");
            put("xrampglobalca [jdk]",
                    "CE:CD:DC:90:50:99:D8:DA:DF:C5:B1:D2:09:B7:37:CB:E2:C1:8C:FB:2C:10:C0:FF:0B:CF:0D:32:86:FC:1A:A2");
            put("godaddyrootg2ca [jdk]",
                    "45:14:0B:32:47:EB:9C:C8:C5:B4:F0:D7:B5:30:91:F7:32:92:08:9E:6E:5A:63:E2:74:9D:D3:AC:A9:19:8E:DA");
            put("godaddyclass2ca [jdk]",
                    "C3:84:6B:F2:4B:9E:93:CA:64:27:4C:0E:C6:7C:1E:CC:5E:02:4F:FC:AC:D2:D7:40:19:35:0E:81:FE:54:6A:E4");
            put("starfieldclass2ca [jdk]",
                    "14:65:FA:20:53:97:B8:76:FA:A6:F0:A9:95:8E:55:90:E4:0F:CC:7F:AA:4F:B7:C2:C8:67:75:21:FB:5F:B6:58");
            put("starfieldrootg2ca [jdk]",
                    "2C:E1:CB:0B:F9:D2:F9:E1:02:99:3F:BE:21:51:52:C3:B2:DD:0C:AB:DE:1C:68:E5:31:9B:83:91:54:DB:B7:F5");
            put("entrustrootcaec1 [jdk]",
                    "02:ED:0E:B2:8C:14:DA:45:16:5C:56:67:91:70:0D:64:51:D7:FB:56:F0:B2:AB:1D:3B:8E:B0:70:E5:6E:DF:F5");
            put("entrust2048ca [jdk]",
                    "6D:C4:71:72:E0:1C:BC:B0:BF:62:58:0D:89:5F:E2:B8:AC:9A:D4:F8:73:80:1E:0C:10:B9:C8:37:D2:1E:B1:77");
            put("entrustrootcag2 [jdk]",
                    "43:DF:57:74:B0:3E:7F:EF:5F:E4:0D:93:1A:7B:ED:F1:BB:2E:6B:42:73:8C:4E:6D:38:41:10:3D:3A:A7:F3:39");
            put("entrustevca [jdk]",
                    "73:C1:76:43:4F:1B:C6:D5:AD:F4:5B:0E:76:E7:27:28:7C:8D:E5:76:16:C1:E6:E6:14:1A:2B:2C:BC:7D:8E:4C");
            put("affirmtrustnetworkingca [jdk]",
                    "0A:81:EC:5A:92:97:77:F1:45:90:4A:F3:8D:5D:50:9F:66:B5:E2:C5:8F:CD:B5:31:05:8B:0E:17:F3:F0:B4:1B");
            put("affirmtrustpremiumca [jdk]",
                    "70:A7:3F:7F:37:6B:60:07:42:48:90:45:34:B1:14:82:D5:BF:0E:69:8E:CC:49:8D:F5:25:77:EB:F2:E9:3B:9A");
            put("affirmtrustcommercialca [jdk]",
                    "03:76:AB:1D:54:C5:F9:80:3C:E4:B2:E2:01:A0:EE:7E:EF:7B:57:B6:36:E8:A9:3C:9B:8D:48:60:C9:6F:5F:A7");
            put("affirmtrustpremiumeccca [jdk]",
                    "BD:71:FD:F6:DA:97:E4:CF:62:D1:64:7A:DD:25:81:B0:7D:79:AD:F8:39:7E:B4:EC:BA:9C:5E:84:88:82:14:23");
            put("ttelesecglobalrootclass3ca [jdk]",
                    "FD:73:DA:D3:1C:64:4F:F1:B4:3B:EF:0C:CD:DA:96:71:0B:9C:D9:87:5E:CA:7E:31:70:7A:F3:E9:6D:52:2B:BD");
            put("ttelesecglobalrootclass2ca [jdk]",
                    "91:E2:F5:78:8D:58:10:EB:A7:BA:58:73:7D:E1:54:8A:8E:CA:CD:01:45:98:BC:0B:14:3E:04:1B:17:05:25:52");
            put("starfieldservicesrootg2ca [jdk]",
                    "56:8D:69:05:A2:C8:87:08:A4:B3:02:51:90:ED:CF:ED:B1:97:4A:60:6A:13:C6:E5:29:0F:CB:2A:E6:3E:DA:B5");
            put("globalsignca [jdk]",
                    "EB:D4:10:40:E4:BB:3E:C7:42:C9:E3:81:D3:1E:F2:A4:1A:48:B6:68:5C:96:E7:CE:F3:C1:DF:6C:D4:33:1C:99");
            put("globalsignr3ca [jdk]",
                    "CB:B5:22:D7:B7:F1:27:AD:6A:01:13:86:5B:DF:1C:D4:10:2E:7D:07:59:AF:63:5A:7C:F4:72:0D:C9:63:C5:3B");
            put("globalsigneccrootcar5 [jdk]",
                    "17:9F:BC:14:8A:3D:D0:0F:D2:4E:A1:34:58:CC:43:BF:A7:F5:9C:81:82:D7:83:A5:13:F6:EB:EC:10:0C:89:24");
            put("globalsigneccrootcar4 [jdk]",
                    "BE:C9:49:11:C2:95:56:76:DB:6C:0A:55:09:86:D7:6E:3B:A0:05:66:7C:44:2C:97:62:B4:FB:B7:73:DE:22:8C");
            put("globalsignr2ca [jdk]",
                    "CA:42:DD:41:74:5F:D0:B8:1E:B9:02:36:2C:F9:D8:BF:71:9D:A1:BD:1B:1E:FC:94:6F:5B:4C:99:F4:2C:1B:9E");
            put("teliasonerarootcav1 [jdk]",
                    "DD:69:36:FE:21:F8:F0:77:C1:23:A1:A5:21:C1:22:24:F7:22:55:B7:3E:03:A7:26:06:93:E8:A2:4B:0F:A3:89");
            put("globalsignrootcar6 [jdk]",
                    "2C:AB:EA:FE:37:D0:6C:A2:2A:BA:73:91:C0:03:3D:25:98:29:52:C4:53:64:73:49:76:3A:3A:B5:AD:6C:CF:69");
            put("luxtrustglobalroot2ca [jdk]",
                    "54:45:5F:71:29:C2:0B:14:47:C4:18:F9:97:16:8F:24:C5:8F:C5:02:3B:F5:DA:5B:E2:EB:6E:1D:D8:90:2E:D5");
            put("amazonrootca1 [jdk]",
                    "8E:CD:E6:88:4F:3D:87:B1:12:5B:A3:1A:C3:FC:B1:3D:70:16:DE:7F:57:CC:90:4F:E1:CB:97:C6:AE:98:19:6E");
            put("amazonrootca2 [jdk]",
                    "1B:A5:B2:AA:8C:65:40:1A:82:96:01:18:F8:0B:EC:4F:62:30:4D:83:CE:C4:71:3A:19:C3:9C:01:1E:A4:6D:B4");
            put("amazonrootca3 [jdk]",
                    "18:CE:6C:FE:7B:F1:4E:60:B2:E3:47:B8:DF:E8:68:CB:31:D0:2E:BB:3A:DA:27:15:69:F5:03:43:B4:6D:B3:A4");
            put("amazonrootca4 [jdk]",
                    "E3:5D:28:41:9E:D0:20:25:CF:A6:90:38:CD:62:39:62:45:8D:A5:C6:95:FB:DE:A3:C2:2B:0B:FB:25:89:70:92");
            put("digicertassuredidrootca",
                    "3E:90:99:B5:01:5E:8F:48:6C:00:BC:EA:9D:11:1E:E7:21:FA:BA:35:5A:89:BC:F1:DF:69:56:1E:3D:C6:32:5C");
            put("affirmtrustcommercial",
                    "03:76:AB:1D:54:C5:F9:80:3C:E4:B2:E2:01:A0:EE:7E:EF:7B:57:B6:36:E8:A9:3C:9B:8D:48:60:C9:6F:5F:A7");
            put("t-telesecglobalrootclass3",
                    "FD:73:DA:D3:1C:64:4F:F1:B4:3B:EF:0C:CD:DA:96:71:0B:9C:D9:87:5E:CA:7E:31:70:7A:F3:E9:6D:52:2B:BD");
            put("certinomis-rootca",
                    "2A:99:F5:BC:11:74:B7:3C:BB:1D:62:08:84:E0:1C:34:E5:1C:CB:39:78:DA:12:5F:0E:33:26:88:83:BF:41:58");
            put("t-telesecglobalrootclass2",
                    "91:E2:F5:78:8D:58:10:EB:A7:BA:58:73:7D:E1:54:8A:8E:CA:CD:01:45:98:BC:0B:14:3E:04:1B:17:05:25:52");
            put("comodoecccertificationauthority",
                    "17:93:92:7A:06:14:54:97:89:AD:CE:2F:8F:34:F7:F0:B6:6D:0F:3A:E3:A3:B8:4D:21:EC:15:DB:BA:4F:AD:C7");
            put("swisssignsilverca-g2",
                    "BE:6C:4D:A2:BB:B9:BA:59:B6:F3:93:97:68:37:42:46:C3:C0:05:99:3F:A9:8F:02:0D:1D:ED:BE:D4:8A:81:D5");
            put("cadisigrootr2",
                    "E2:3D:4A:03:6D:7B:70:E9:F5:95:B1:42:20:79:D2:B9:1E:DF:BB:1F:B6:51:A0:63:3E:AA:8A:9D:C5:F8:07:03");
            put("securetrustca",
                    "F1:C1:B5:0A:E5:A2:0D:D8:03:0E:C9:F6:BC:24:82:3D:D3:67:B5:25:57:59:B4:E7:1B:61:FC:E9:F7:37:5D:73");
            put("accvraiz1",
                    "9A:6E:C0:12:E1:A7:DA:9D:BE:34:19:4D:47:8A:D7:C0:DB:18:22:FB:07:1D:F1:29:81:49:6E:D1:04:38:41:13");
            put("staatdernederlandenrootca-g3",
                    "3C:4F:B0:B9:5A:B8:B3:00:32:F4:32:B8:6F:53:5F:E1:72:C1:85:D0:FD:39:86:58:37:CF:36:18:7F:A6:F4:28");
            put("entrustrootcertificationauthority",
                    "73:C1:76:43:4F:1B:C6:D5:AD:F4:5B:0E:76:E7:27:28:7C:8D:E5:76:16:C1:E6:E6:14:1A:2B:2C:BC:7D:8E:4C");
            put("identrustpublicsectorrootca1",
                    "30:D0:89:5A:9A:44:8A:26:20:91:63:55:22:D1:F5:20:10:B5:86:7A:CA:E1:2C:78:EF:95:8F:D4:F4:38:9F:2F");
            put("entrust.netpremium2048secureserverca",
                    "6D:C4:71:72:E0:1C:BC:B0:BF:62:58:0D:89:5F:E2:B8:AC:9A:D4:F8:73:80:1E:0C:10:B9:C8:37:D2:1E:B1:77");
            put("secureglobalca",
                    "42:00:F5:04:3A:C8:59:0E:BB:52:7D:20:9E:D1:50:30:29:FB:CB:D4:1C:A1:B5:06:EC:27:F1:5A:DE:7D:AC:69");
            put("netlockarany(classgold)ftanstvny",
                    "6C:61:DA:C3:A2:DE:F0:31:50:6B:E0:36:D2:A6:FE:40:19:94:FB:D1:3D:F9:C8:D4:66:59:92:74:C4:46:EC:98");
            put("eecertificationcentrerootca",
                    "3E:84:BA:43:42:90:85:16:E7:75:73:C0:99:2F:09:79:CA:08:4E:46:85:68:1F:F1:95:CC:BA:8A:22:9B:8A:76");
            put("teliasonerarootcav1",
                    "DD:69:36:FE:21:F8:F0:77:C1:23:A1:A5:21:C1:22:24:F7:22:55:B7:3E:03:A7:26:06:93:E8:A2:4B:0F:A3:89");
            put("autoridaddecertificacionfirmaprofesionalcifa62634068",
                    "04:04:80:28:BF:1F:28:64:D4:8F:9A:D4:D8:32:94:36:6A:82:88:56:55:3F:3B:14:30:3F:90:14:7F:5D:40:EF");
            put("acraizfnmt-rcm",
                    "EB:C5:57:0C:29:01:8C:4D:67:B1:AA:12:7B:AF:12:F7:03:B4:61:1E:BC:17:B7:DA:B5:57:38:94:17:9B:93:FA");
            put("gdcatrustauthr5root",
                    "BF:FF:8F:D0:44:33:48:7D:6A:8A:A6:0C:1A:29:76:7A:9F:C2:BB:B0:5E:42:0F:71:3A:13:B9:92:89:1D:38:93");
            put("izenpe.com",
                    "25:30:CC:8E:98:32:15:02:BA:D9:6F:9B:1F:BA:1B:09:9E:2D:29:9E:0F:45:48:BB:91:4F:36:3B:C0:D4:53:1F");
            put("e-tugracertificationauthority",
                    "B0:BF:D5:2B:B0:D7:D9:BD:92:BF:5D:4D:C1:3D:A2:55:C0:2C:54:2F:37:83:65:EA:89:39:11:F5:5E:55:F2:3C");
            put("quovadisrootca3",
                    "18:F1:FC:7F:20:5D:F8:AD:DD:EB:7F:E0:07:DD:57:E3:AF:37:5A:9C:4D:8D:73:54:6B:F4:F1:FE:D1:E1:8D:35");
            put("quovadisrootca2",
                    "85:A0:DD:7D:D7:20:AD:B7:FF:05:F8:3D:54:2B:20:9D:C7:FF:45:28:F7:D6:77:B1:83:89:FE:A5:E5:C4:9E:86");
            put("entrustrootcertificationauthority-ec1",
                    "02:ED:0E:B2:8C:14:DA:45:16:5C:56:67:91:70:0D:64:51:D7:FB:56:F0:B2:AB:1D:3B:8E:B0:70:E5:6E:DF:F5");
            put("oistewisekeyglobalrootgbca",
                    "6B:9C:08:E8:6E:B0:F7:67:CF:AD:65:CD:98:B6:21:49:E5:49:4A:67:F5:84:5E:7B:D1:ED:01:9F:27:B8:6B:D6");
            put("digicertglobalrootg3",
                    "31:AD:66:48:F8:10:41:38:C7:38:F3:9E:A4:32:01:33:39:3E:3A:18:CC:02:29:6E:F9:7C:2A:C9:EF:67:31:D0");
            put("swisssigngoldca-g2",
                    "62:DD:0B:E9:B9:F5:0A:16:3E:A0:F8:E7:5C:05:3B:1E:CA:57:EA:55:C8:68:8F:64:7C:68:81:F2:C8:35:7B:95");
            put("comodoaaaservicesroot",
                    "D7:A7:A0:FB:5D:7E:27:31:D7:71:E9:48:4E:BC:DE:F7:1D:5F:0C:3E:0A:29:48:78:2B:C8:3E:E0:EA:69:9E:F4");
            put("digicertglobalrootg2",
                    "CB:3C:CB:B7:60:31:E5:E0:13:8F:8D:D3:9A:23:F9:DE:47:FF:C3:5E:43:C1:14:4C:EA:27:D4:6A:5A:B1:CB:5F");
            put("oistewisekeyglobalrootgaca",
                    "41:C9:23:86:6A:B4:CA:D6:B7:AD:57:80:81:58:2E:02:07:97:A6:CB:DF:4F:FF:78:CE:83:96:B3:89:37:D7:F5");
            put("dstrootcax3",
                    "06:87:26:03:31:A7:24:03:D9:09:F1:05:E6:9B:CF:0D:32:E1:BD:24:93:FF:C6:D9:20:6D:11:BC:D6:77:07:39");
            put("certigna",
                    "E3:B6:A2:DB:2E:D7:CE:48:84:2F:7A:C5:32:41:C7:B7:1D:54:14:4B:FB:40:C1:1F:3F:1D:0B:42:F5:EE:A1:2D");
            put("digicerthighassuranceevrootca",
                    "74:31:E5:F4:C3:C1:CE:46:90:77:4F:0B:61:E0:54:40:88:3B:A9:A0:1E:D0:0B:A6:AB:D7:80:6E:D3:B1:18:CF");
            put("chambersofcommerceroot-2008",
                    "06:3E:4A:FA:C4:91:DF:D3:32:F3:08:9B:85:42:E9:46:17:D8:93:D7:FE:94:4E:10:A7:93:7E:E2:9D:96:93:C0");
            put("soneraclass2rootca",
                    "79:08:B4:03:14:C1:38:10:0B:51:8D:07:35:80:7F:FB:FC:F8:51:8A:00:95:33:71:05:BA:38:6B:15:3D:D9:27");
            put("usertrustrsacertificationauthority",
                    "E7:93:C9:B0:2F:D8:AA:13:E2:1C:31:22:8A:CC:B0:81:19:64:3B:74:9C:89:89:64:B1:74:6D:46:C3:D4:CB:D2");
            put("geotrustuniversalca",
                    "A0:45:9B:9F:63:B2:25:59:F5:FA:5D:4C:6D:B3:F9:F7:2F:F1:93:42:03:35:78:F0:73:BF:1D:1B:46:CB:B9:12");
            put("certsignrootca",
                    "EA:A9:62:C4:FA:4A:6B:AF:EB:E4:15:19:6D:35:1C:CD:88:8D:4F:53:F3:FA:8A:E6:D7:C4:66:A9:4E:60:42:BB");
            put("verisignuniversalrootcertificationauthority",
                    "23:99:56:11:27:A5:71:25:DE:8C:EF:EA:61:0D:DF:2F:A0:78:B5:C8:06:7F:4E:82:82:90:BF:B8:60:E8:4B:3C");
            put("trustcorrootcertca-2",
                    "07:53:E9:40:37:8C:1B:D5:E3:83:6E:39:5D:AE:A5:CB:83:9E:50:46:F1:BD:0E:AE:19:51:CF:10:FE:C7:C9:65");
            put("trustcorrootcertca-1",
                    "D4:0E:9C:86:CD:8F:E4:68:C1:77:69:59:F4:9E:A7:74:FA:54:86:84:B6:C4:06:F3:90:92:61:F4:DC:E2:57:5C");
            put("ssl.comrootcertificationauthorityecc",
                    "34:17:BB:06:CC:60:07:DA:1B:96:1C:92:0B:8A:B4:CE:3F:AD:82:0E:4A:A3:0B:9A:CB:C4:A7:4E:BD:CE:BC:65");
            put("ssl.comrootcertificationauthorityrsa",
                    "85:66:6A:56:2E:E0:BE:5C:E9:25:C1:D8:89:0A:6F:76:A8:7E:C1:6D:4D:7D:5F:29:EA:74:19:CF:20:12:3B:69");
            put("d-trustrootclass3ca2ev2009",
                    "EE:C5:49:6B:98:8C:E9:86:25:B9:34:09:2E:EC:29:08:BE:D0:B0:F3:16:C2:D4:73:0C:84:EA:F1:F3:D3:48:81");
            put("networksolutionscertificateauthority",
                    "15:F0:BA:00:A3:AC:7A:F3:AC:88:4C:07:2B:10:11:A0:77:BD:77:C0:97:F4:01:64:B2:F8:59:8A:BD:83:86:0C");
            put("affirmtrustnetworking",
                    "0A:81:EC:5A:92:97:77:F1:45:90:4A:F3:8D:5D:50:9F:66:B5:E2:C5:8F:CD:B5:31:05:8B:0E:17:F3:F0:B4:1B");
            put("globalsigneccrootca-r5",
                    "17:9F:BC:14:8A:3D:D0:0F:D2:4E:A1:34:58:CC:43:BF:A7:F5:9C:81:82:D7:83:A5:13:F6:EB:EC:10:0C:89:24");
            put("globalsigneccrootca-r4",
                    "BE:C9:49:11:C2:95:56:76:DB:6C:0A:55:09:86:D7:6E:3B:A0:05:66:7C:44:2C:97:62:B4:FB:B7:73:DE:22:8C");
            put("szafirrootca2",
                    "A1:33:9D:33:28:1A:0B:56:E5:57:D3:D3:2B:1C:E7:F9:36:7E:B0:94:BD:5F:A7:2A:7E:50:04:C8:DE:D7:CA:FE");
            put("globalsignrootca-r3",
                    "CB:B5:22:D7:B7:F1:27:AD:6A:01:13:86:5B:DF:1C:D4:10:2E:7D:07:59:AF:63:5A:7C:F4:72:0D:C9:63:C5:3B");
            put("globalsignrootca-r2",
                    "CA:42:DD:41:74:5F:D0:B8:1E:B9:02:36:2C:F9:D8:BF:71:9D:A1:BD:1B:1E:FC:94:6F:5B:4C:99:F4:2C:1B:9E");
            put("buypassclass3rootca",
                    "ED:F7:EB:BC:A2:7A:2A:38:4D:38:7B:7D:40:10:C6:66:E2:ED:B4:84:3E:4C:29:B4:AE:1D:5B:93:32:E6:B2:4D");
            put("comodorsacertificationauthority",
                    "52:F0:E1:C4:E5:8E:C6:29:29:1B:60:31:7F:07:46:71:B8:5D:7E:A8:0D:5B:07:27:34:63:53:4B:32:B4:02:34");
            put("securitycommunicationrootca2",
                    "51:3B:2C:EC:B8:10:D4:CD:E5:DD:85:39:1A:DF:C6:C2:DD:60:D8:7B:B7:36:D2:B5:21:48:4A:A4:7A:0E:BE:F6");
            put("starfieldclass2ca",
                    "14:65:FA:20:53:97:B8:76:FA:A6:F0:A9:95:8E:55:90:E4:0F:CC:7F:AA:4F:B7:C2:C8:67:75:21:FB:5F:B6:58");
            put("actalisauthenticationrootca",
                    "55:92:60:84:EC:96:3A:64:B9:6E:2A:BE:01:CE:0B:A8:6A:64:FB:FE:BC:C7:AA:B5:AF:C1:55:B3:7F:D7:60:66");
            put("cfcaevroot",
                    "5C:C3:D7:8E:4E:1D:5E:45:54:7A:04:E6:87:3E:64:F9:0C:F9:53:6D:1C:CC:2E:F8:00:F3:55:C4:C5:FD:70:FD");
            put("digicerttrustedrootg4",
                    "55:2F:7B:DC:F1:A7:AF:9E:6C:E6:72:01:7F:4F:12:AB:F7:72:40:C7:8E:76:1A:C2:03:D1:D9:D2:0A:C8:99:88");
            put("certumtrustednetworkca2",
                    "B6:76:F2:ED:DA:E8:77:5C:D3:6C:B0:F6:3C:D1:D4:60:39:61:F4:9E:62:65:BA:01:3A:2F:03:07:B6:D0:B8:04");
            put("entrustrootcertificationauthority-g2",
                    "43:DF:57:74:B0:3E:7F:EF:5F:E4:0D:93:1A:7B:ED:F1:BB:2E:6B:42:73:8C:4E:6D:38:41:10:3D:3A:A7:F3:39");
            put("taiwangrca",
                    "76:00:29:5E:EF:E8:5B:9E:1F:D6:24:DB:76:06:2A:AA:AE:59:81:8A:54:D2:77:4C:D4:C0:B2:C0:11:31:E1:B3");
            put("hellenicacademicandresearchinstitutionseccrootca2015",
                    "44:B5:45:AA:8A:25:E6:5A:73:CA:15:DC:27:FC:36:D2:4C:1C:B9:95:3A:06:65:39:B1:15:82:DC:48:7B:48:33");
            put("twcarootcertificationauthority",
                    "BF:D8:8F:E1:10:1C:41:AE:3E:80:1B:F8:BE:56:35:0E:E9:BA:D1:A6:B9:BD:51:5E:DC:5C:6D:5B:87:11:AC:44");
            put("twcaglobalrootca",
                    "59:76:90:07:F7:68:5D:0F:CD:50:87:2F:9F:95:D5:75:5A:5B:2B:45:7D:81:F3:69:2B:61:0A:98:67:2F:0E:1B");
            put("geotrustuniversalca2",
                    "A0:23:4F:3B:C8:52:7C:A5:62:8E:EC:81:AD:5D:69:89:5D:A5:68:0D:C9:1D:1C:B8:47:7F:33:F8:78:B9:5B:0B");
            put("thawteprimaryrootca-g3",
                    "4B:03:F4:58:07:AD:70:F2:1B:FC:2C:AE:71:C9:FD:E4:60:4C:06:4C:F5:FF:B6:86:BA:E5:DB:AA:D7:FD:D3:4C");
            put("thawteprimaryrootca-g2",
                    "A4:31:0D:50:AF:18:A6:44:71:90:37:2A:86:AF:AF:8B:95:1F:FB:43:1D:83:7F:1E:56:88:B4:59:71:ED:15:57");
            put("baltimorecybertrustroot",
                    "16:AF:57:A9:F6:76:B0:AB:12:60:95:AA:5E:BA:DE:F2:2A:B3:11:19:D6:44:AC:95:CD:4B:93:DB:F3:F2:6A:EB");
            put("buypassclass2rootca",
                    "9A:11:40:25:19:7C:5B:B9:5D:94:E6:3D:55:CD:43:79:08:47:B6:46:B2:3C:DF:11:AD:A4:A0:0E:FF:15:FB:48");
            put("digicertassuredidrootg3",
                    "7E:37:CB:8B:4C:47:09:0C:AB:36:55:1B:A6:F4:5D:B8:40:68:0F:BA:16:6A:95:2D:B1:00:71:7F:43:05:3F:C2");
            put("certumtrustednetworkca",
                    "5C:58:46:8D:55:F5:8E:49:7E:74:39:82:D2:B5:00:10:B6:D1:65:37:4A:CF:83:A7:D4:A3:2D:B7:68:C4:40:8E");
            put("geotrustprimarycertificationauthority-g3",
                    "B4:78:B8:12:25:0D:F8:78:63:5C:2A:A7:EC:7D:15:5E:AA:62:5E:E8:29:16:E2:CD:29:43:61:88:6C:D1:FB:D4");
            put("digicertassuredidrootg2",
                    "7D:05:EB:B6:82:33:9F:8C:94:51:EE:09:4E:EB:FE:FA:79:53:A1:14:ED:B2:F4:49:49:45:2F:AB:7D:2F:C1:85");
            put("geotrustprimarycertificationauthority-g2",
                    "5E:DB:7A:C4:3B:82:A0:6A:87:61:E8:D7:BE:49:79:EB:F2:61:1F:7D:D7:9B:F9:1C:1C:6B:56:6A:21:9E:D7:66");
            put("isrgrootx1",
                    "96:BC:EC:06:26:49:76:F3:74:60:77:9A:CF:28:C5:A7:CF:E8:A3:C0:AA:E1:1A:8F:FC:EE:05:C0:BD:DF:08:C6");
            put("ec-acc",
                    "88:49:7F:01:60:2F:31:54:24:6A:E2:8C:4D:5A:EF:10:F1:D8:7E:BB:76:62:6F:4A:E0:B7:F9:5B:A7:96:87:99");
            put("ssl.comevrootcertificationauthorityecc",
                    "22:A2:C1:F7:BD:ED:70:4C:C1:E7:01:B5:F4:08:C3:10:88:0F:E9:56:B5:DE:2A:4A:44:F9:9C:87:3A:25:A7:C8");
            put("globalchambersignroot-2008",
                    "13:63:35:43:93:34:A7:69:80:16:A0:D3:24:DE:72:28:4E:07:9D:7B:52:20:BB:8F:BD:74:78:16:EE:BE:BA:CA");
            put("digicertglobalrootca",
                    "43:48:A0:E9:44:4C:78:CB:26:5E:05:8D:5E:89:44:B4:D8:4F:96:62:BD:26:DB:25:7F:89:34:A4:43:C7:01:61");
            put("d-trustrootclass3ca22009",
                    "49:E7:A4:42:AC:F0:EA:62:87:05:00:54:B5:25:64:B6:50:E4:F4:9E:42:E3:48:D6:AA:38:E0:39:E9:57:B1:C1");
            put("starfieldservicesrootcertificateauthority-g2",
                    "56:8D:69:05:A2:C8:87:08:A4:B3:02:51:90:ED:CF:ED:B1:97:4A:60:6A:13:C6:E5:29:0F:CB:2A:E6:3E:DA:B5");
            put("thawteprimaryrootca",
                    "8D:72:2F:81:A9:C1:13:C0:79:1D:F1:36:A2:96:6D:B2:6C:95:0A:97:1D:B4:6B:41:99:F4:EA:54:B7:8B:FB:9F");
            put("atostrustedroot2011",
                    "F3:56:BE:A2:44:B7:A9:1E:B3:5D:53:CA:9A:D7:86:4A:CE:01:8E:2D:35:D5:F8:F9:6D:DF:68:A6:F4:1A:A4:74");
            put("luxtrustglobalroot2",
                    "54:45:5F:71:29:C2:0B:14:47:C4:18:F9:97:16:8F:24:C5:8F:C5:02:3B:F5:DA:5B:E2:EB:6E:1D:D8:90:2E:D5");
            put("geotrustglobalca",
                    "FF:85:6A:2D:25:1D:CD:88:D3:66:56:F4:50:12:67:98:CF:AB:AA:DE:40:79:9C:72:2D:E4:D2:B5:DB:36:A7:3A");
            put("quovadisrootca",
                    "A4:5E:DE:3B:BB:F0:9C:8A:E1:5C:72:EF:C0:72:68:D6:93:A2:1C:99:6F:D5:1E:67:CA:07:94:60:FD:6D:88:73");
            put("identrustcommercialrootca1",
                    "5D:56:49:9B:E4:D2:E0:8B:CF:CA:D0:8A:3E:38:72:3D:50:50:3B:DE:70:69:48:E4:2F:55:60:30:19:E5:28:AE");
            put("staatdernederlandenevrootca",
                    "4D:24:91:41:4C:FE:95:67:46:EC:4C:EF:A6:CF:6F:72:E2:8A:13:29:43:2F:9D:8A:90:7A:C4:CB:5D:AD:C1:5A");
            put("tubitakkamusmsslkoksertifikasi-surum1",
                    "46:ED:C3:68:90:46:D5:3A:45:3F:B3:10:4A:B8:0D:CA:EC:65:8B:26:60:EA:16:29:DD:7E:86:79:90:64:87:16");
            put("trustcoreca-1",
                    "5A:88:5D:B1:9C:01:D9:12:C5:75:93:88:93:8C:AF:BB:DF:03:1A:B2:D4:8E:91:EE:15:58:9B:42:97:1D:03:9C");
            put("securitycommunicationrootca",
                    "E7:5E:72:ED:9F:56:0E:EC:6E:B4:80:00:73:A4:3F:C3:AD:19:19:5A:39:22:82:01:78:95:97:4A:99:02:6B:6C");
            put("comodocertificationauthority",
                    "0C:2C:D6:3D:F7:80:6F:A3:99:ED:E8:09:11:6B:57:5B:F8:79:89:F0:65:18:F9:80:8C:86:05:03:17:8B:AF:66");
            put("verisignclass3publicprimarycertificationauthority-g5",
                    "9A:CF:AB:7E:43:C8:D8:80:D0:6B:26:2A:94:DE:EE:E4:B4:65:99:89:C3:D0:CA:F1:9B:AF:64:05:E4:1A:B7:DF");
            put("xrampglobalcaroot",
                    "CE:CD:DC:90:50:99:D8:DA:DF:C5:B1:D2:09:B7:37:CB:E2:C1:8C:FB:2C:10:C0:FF:0B:CF:0D:32:86:FC:1A:A2");
            put("verisignclass3publicprimarycertificationauthority-g4",
                    "69:DD:D7:EA:90:BB:57:C9:3E:13:5D:C8:5E:A6:FC:D5:48:0B:60:32:39:BD:C4:54:FC:75:8B:2A:26:CF:7F:79");
            put("quovadisrootca3g3",
                    "88:EF:81:DE:20:2E:B0:18:45:2E:43:F8:64:72:5C:EA:5F:BD:1F:C2:D9:D2:05:73:07:09:C5:D8:B8:69:0F:46");
            put("verisignclass3publicprimarycertificationauthority-g3",
                    "EB:04:CF:5E:B1:F3:9A:FA:76:2F:2B:B1:20:F2:96:CB:A5:20:C1:B9:7D:B1:58:95:65:B8:1C:B9:A1:7B:72:44");
            put("securesignrootca11",
                    "BF:0F:EE:FB:9E:3A:58:1A:D5:F9:E9:DB:75:89:98:57:43:D2:61:08:5C:4D:31:4F:6F:5D:72:59:AA:42:16:12");
            put("affirmtrustpremium",
                    "70:A7:3F:7F:37:6B:60:07:42:48:90:45:34:B1:14:82:D5:BF:0E:69:8E:CC:49:8D:F5:25:77:EB:F2:E9:3B:9A");
            put("globalsignrootca",
                    "EB:D4:10:40:E4:BB:3E:C7:42:C9:E3:81:D3:1E:F2:A4:1A:48:B6:68:5C:96:E7:CE:F3:C1:DF:6C:D4:33:1C:99");
            put("quovadisrootca2g3",
                    "8F:E4:FB:0A:F9:3A:4D:0D:67:DB:0B:EB:B2:3E:37:C7:1B:F3:25:DC:BC:DD:24:0E:A0:4D:AF:58:B4:7E:18:40");
            put("geotrustprimarycertificationauthority",
                    "37:D5:10:06:C5:12:EA:AB:62:64:21:F1:EC:8C:92:01:3F:C5:F8:2A:E9:8E:E5:33:EB:46:19:B8:DE:B4:D0:6C");
            put("affirmtrustpremiumecc",
                    "BD:71:FD:F6:DA:97:E4:CF:62:D1:64:7A:DD:25:81:B0:7D:79:AD:F8:39:7E:B4:EC:BA:9C:5E:84:88:82:14:23");
            put("quovadisrootca1g3",
                    "8A:86:6F:D1:B2:76:B5:7E:57:8E:92:1C:65:82:8A:2B:ED:58:E9:F2:F2:88:05:41:34:B7:F1:F4:BF:C9:CC:74");
            put("hongkongpostrootca1",
                    "F9:E6:7D:33:6C:51:00:2A:C0:54:C6:32:02:2D:66:DD:A2:E7:E3:FF:F1:0A:D0:61:ED:31:D8:BB:B4:10:CF:B2");
            put("usertrustecccertificationauthority",
                    "4F:F4:60:D5:4B:9C:86:DA:BF:BC:FC:57:12:E0:40:0D:2B:ED:3F:BC:4D:4F:BD:AA:86:E0:6A:DC:D2:A9:AD:7A");
            put("cybertrustglobalroot",
                    "96:0A:DF:00:63:E9:63:56:75:0C:29:65:DD:0A:08:67:DA:0B:9C:BD:6E:77:71:4A:EA:FB:23:49:AB:39:3D:A3");
            put("godaddyclass2ca",
                    "C3:84:6B:F2:4B:9E:93:CA:64:27:4C:0E:C6:7C:1E:CC:5E:02:4F:FC:AC:D2:D7:40:19:35:0E:81:FE:54:6A:E4");
            put("microsece-szignorootca2009",
                    "3C:5F:81:FE:A5:FA:B8:2C:64:BF:A2:EA:EC:AF:CD:E8:E0:77:FC:86:20:A7:CA:E5:37:16:3D:F3:6E:DB:F3:78");
            put("hellenicacademicandresearchinstitutionsrootca2015",
                    "A0:40:92:9A:02:CE:53:B4:AC:F4:F2:FF:C6:98:1C:E4:49:6F:75:5E:6D:45:FE:0B:2A:69:2B:CD:52:52:3F:36");
            put("hellenicacademicandresearchinstitutionsrootca2011",
                    "BC:10:4F:15:A4:8B:E7:09:DC:A5:42:A7:E1:D4:B9:DF:6F:05:45:27:E8:02:EA:A9:2D:59:54:44:25:8A:FE:71");
            put("godaddyrootcertificateauthority-g2",
                    "45:14:0B:32:47:EB:9C:C8:C5:B4:F0:D7:B5:30:91:F7:32:92:08:9E:6E:5A:63:E2:74:9D:D3:AC:A9:19:8E:DA");
            put("trustisfpsrootca",
                    "C1:B4:82:99:AB:A5:20:8F:E9:63:0A:CE:55:CA:68:A0:3E:DA:5A:51:9C:88:02:A0:D3:A6:73:BE:8F:8E:55:7D");
            put("epkirootcertificationauthority",
                    "C0:A6:F4:DC:63:A2:4B:FD:CF:54:EF:2A:6A:08:2A:0A:72:DE:35:80:3E:2F:F5:FF:52:7A:E5:D8:72:06:DF:D5");
            put("starfieldrootcertificateauthority-g2",
                    "2C:E1:CB:0B:F9:D2:F9:E1:02:99:3F:BE:21:51:52:C3:B2:DD:0C:AB:DE:1C:68:E5:31:9B:83:91:54:DB:B7:F5");
            put("ssl.comevrootcertificationauthorityrsar2",
                    "2E:7B:F1:6C:C2:24:85:A7:BB:E2:AA:86:96:75:07:61:B0:AE:39:BE:3B:2F:E9:D0:CC:6D:4E:F7:34:91:42:5C");
            put("certignarootca",
                    "D4:8D:3D:23:EE:DB:50:A4:59:E5:51:97:60:1C:27:77:4B:9D:7B:18:C9:4D:5A:05:95:11:A1:02:50:B9:31:68");
            put("emsigneccrootca-c3",
                    "BC:4D:80:9B:15:18:9D:78:DB:3E:1D:8C:F4:F9:72:6A:79:5D:A1:64:3C:A5:F1:35:8E:1D:DB:0E:DC:0D:7E:B3");
            put("emsigneccrootca-g3",
                    "86:A1:EC:BA:08:9C:4A:8D:3B:BE:27:34:C6:12:BA:34:1D:81:3E:04:3C:F9:E8:A8:62:CD:5C:57:A3:6B:BE:6B");
            put("emsignrootca-c1",
                    "12:56:09:AA:30:1D:A0:A2:49:B9:7A:82:39:CB:6A:34:21:6F:44:DC:AC:9F:39:54:B1:42:92:F2:E8:C8:60:8F");
            put("emsignrootca-g1",
                    "40:F6:AF:03:46:A9:9A:A1:CD:1D:55:5A:4E:9C:CE:62:C7:F9:63:46:03:EE:40:66:15:83:3D:C8:C8:D0:03:67");
            put("globalsignrootca-r6",
                    "2C:AB:EA:FE:37:D0:6C:A2:2A:BA:73:91:C0:03:3D:25:98:29:52:C4:53:64:73:49:76:3A:3A:B5:AD:6C:CF:69");
            put("gtsrootr1",
                    "2A:57:54:71:E3:13:40:BC:21:58:1C:BD:2C:F1:3E:15:84:63:20:3E:CE:94:BC:F9:D3:CC:19:6B:F0:9A:54:72");
            put("gtsrootr2",
                    "C4:5D:7B:B0:8E:6D:67:E6:2E:42:35:11:0B:56:4E:5F:78:FD:92:EF:05:8C:84:0A:EA:4E:64:55:D7:58:5C:60");
            put("gtsrootr3",
                    "15:D5:B8:77:46:19:EA:7D:54:CE:1C:A6:D0:B0:C4:03:E0:37:A9:17:F1:31:E8:A0:4E:1E:6B:7A:71:BA:BC:E5");
            put("gtsrootr4",
                    "71:CC:A5:39:1F:9E:79:4B:04:80:25:30:B3:63:E1:21:DA:8A:30:43:BB:26:66:2F:EA:4D:CA:7F:C9:51:A4:BD");
            put("hongkongpostrootca3",
                    "5A:2F:C0:3F:0C:83:B0:90:BB:FA:40:60:4B:09:88:44:6C:76:36:18:3D:F9:84:6E:17:10:1A:44:7F:B8:EF:D6");
            put("oistewisekeyglobalrootgcca",
                    "85:60:F9:1C:36:24:DA:BA:95:70:B5:FE:A0:DB:E3:6F:F1:1A:83:23:BE:94:86:85:4F:B3:F3:4A:55:71:19:8D");
            put("ucaextendedvalidationroot",
                    "D4:3A:F9:B3:54:73:75:5C:96:84:FC:06:D7:D8:CB:70:EE:5C:28:E7:73:FB:29:4E:B4:1E:E7:17:22:92:4D:24");
            put("ucaglobalg2root",
                    "9B:EA:11:C9:76:FE:01:47:64:C1:BE:56:A6:F9:14:B5:A5:60:31:7A:BD:99:88:39:33:82:E5:16:1A:A0:49:3C");
            put("entrustrootcag4 [jdk]",
                    "DB:35:17:D1:F6:73:2A:2D:5A:B9:7C:53:3E:C7:07:79:EE:32:70:A6:2F:B4:AC:42:38:37:24:60:E6:F0:1E:88");
            put("sslrootrsaca [jdk]",
                    "85:66:6A:56:2E:E0:BE:5C:E9:25:C1:D8:89:0A:6F:76:A8:7E:C1:6D:4D:7D:5F:29:EA:74:19:CF:20:12:3B:69");
            put("sslrootevrsaca [jdk]",
                    "2E:7B:F1:6C:C2:24:85:A7:BB:E2:AA:86:96:75:07:61:B0:AE:39:BE:3B:2F:E9:D0:CC:6D:4E:F7:34:91:42:5C");
            put("sslrooteccca [jdk]",
                    "34:17:BB:06:CC:60:07:DA:1B:96:1C:92:0B:8A:B4:CE:3F:AD:82:0E:4A:A3:0B:9A:CB:C4:A7:4E:BD:CE:BC:65");
            put("haricarootca2015 [jdk]",
                    "A0:40:92:9A:02:CE:53:B4:AC:F4:F2:FF:C6:98:1C:E4:49:6F:75:5E:6D:45:FE:0B:2A:69:2B:CD:52:52:3F:36");
            put("haricaeccrootca2015 [jdk]",
                    "44:B5:45:AA:8A:25:E6:5A:73:CA:15:DC:27:FC:36:D2:4C:1C:B9:95:3A:06:65:39:B1:15:82:DC:48:7B:48:33");
        }
    };

    // Exception list to 90 days expiry policy
    // No error will be reported if certificate in this list expires
    @SuppressWarnings("serial")
    private static final HashSet<String> EXPIRY_EXC_ENTRIES = new HashSet<>() {
        {
            // Valid until: Tue Jul 09 14:40:36 EDT 2019
            add("utnuserfirstobjectca [jdk]");
            // Valid until: Sat May 30 10:38:31 GMT 2020
            add("addtrustexternalca [jdk]");
            // Valid until: Sat May 30 10:44:50 GMT 2020
            add("addtrustqualifiedca [jdk]");
            // Valid until: Wed Mar 17 02:51:37 PDT 2021
            add("luxtrustglobalrootca [jdk]");
            // Valid until: Wed Mar 17 11:33:33 PDT 2021
            add("quovadisrootca [jdk]");
        }
    };

    // Ninety days in milliseconds
    private static final long NINETY_DAYS = 7776000000L;

    private static boolean atLeastOneFailed = false;

    private static MessageDigest md;

    public static void main(String[] args) throws Exception {
        System.out.println("cacerts file: " + CACERTS);
        md = MessageDigest.getInstance("SHA-256");

        byte[] data = Files.readAllBytes(Path.of(CACERTS));
        String checksum = toHexString(md.digest(data));
        /* Ignoring checksum as the checksum of the cacerts file changes with each build
        if (!checksum.equals(CHECKSUM)) {
            atLeastOneFailed = true;
            System.err.println("ERROR: wrong checksum\n" + checksum);
            System.err.println("Expected checksum\n" + CHECKSUM);
        }*/

        KeyStore ks = KeyStore.getInstance("JKS");
        ks.load(new ByteArrayInputStream(data), "changeit".toCharArray());

        // check the count of certs inside
        if (ks.size() != COUNT) {
            atLeastOneFailed = true;
            System.err.println("ERROR: " + ks.size() + " entries, should be "
                    + COUNT);
        }

        // check that all entries in the map are in the keystore
        for (String alias : FINGERPRINT_MAP.keySet()) {
            if (!ks.isCertificateEntry(alias)) {
                atLeastOneFailed = true;
                System.err.println("ERROR: " + alias + " is not in cacerts");
            }
        }

        // pull all the trusted self-signed CA certs out of the cacerts file
        // and verify their signatures
        Enumeration<String> aliases = ks.aliases();
        while (aliases.hasMoreElements()) {
            String alias = aliases.nextElement();
            System.out.println("\nVerifying " + alias);
            if (!ks.isCertificateEntry(alias)) {
                atLeastOneFailed = true;
                System.err.println("ERROR: " + alias
                        + " is not a trusted cert entry");
            }
            X509Certificate cert = (X509Certificate) ks.getCertificate(alias);
            if (!checkFingerprint(alias, cert)) {
                atLeastOneFailed = true;
                System.err.println("ERROR: " + alias + " SHA-256 fingerprint is incorrect");
            }
            // Make sure cert can be self-verified
            try {
                cert.verify(cert.getPublicKey());
            } catch (Exception e) {
                atLeastOneFailed = true;
                System.err.println("ERROR: cert cannot be verified:"
                        + e.getMessage());
            }

            // Make sure cert is not expired or not yet valid
            try {
                cert.checkValidity();
            } catch (CertificateExpiredException cee) {
                if (!EXPIRY_EXC_ENTRIES.contains(alias)) {
                    atLeastOneFailed = true;
                    System.err.println("ERROR: cert is expired");
                }
            } catch (CertificateNotYetValidException cne) {
                atLeastOneFailed = true;
                System.err.println("ERROR: cert is not yet valid");
            }

            // If cert is within 90 days of expiring, mark as failure so
            // that cert can be scheduled to be removed/renewed.
            Date notAfter = cert.getNotAfter();
            if (notAfter.getTime() - System.currentTimeMillis() < NINETY_DAYS) {
                if (!EXPIRY_EXC_ENTRIES.contains(alias)) {
                    atLeastOneFailed = true;
                    System.err.println("ERROR: cert \"" + alias + "\" expiry \""
                            + notAfter.toString() + "\" will expire within 90 days");
                }
            }
        }

        if (atLeastOneFailed) {
            throw new Exception("At least one cacert test failed");
        }
    }

    private static boolean checkFingerprint(String alias, Certificate cert)
            throws Exception {
        String fingerprint = FINGERPRINT_MAP.get(alias);
        if (fingerprint == null) {
            // no entry for alias
            return true;
        }
        System.out.println("Checking fingerprint of " + alias);
        byte[] digest = md.digest(cert.getEncoded());
        return fingerprint.equals(toHexString(digest));
    }

    private static String toHexString(byte[] block) {
        StringBuilder buf = new StringBuilder();
        int len = block.length;
        for (int i = 0; i < len; i++) {
            buf.append(String.format("%02X", block[i]));
            if (i < len - 1) {
                buf.append(":");
            }
        }
        return buf.toString();
    }
}<|MERGE_RESOLUTION|>--- conflicted
+++ resolved
@@ -53,11 +53,7 @@
             + File.separator + "security" + File.separator + "cacerts";
 
     // The numbers of certs now.
-<<<<<<< HEAD
-    private static final int COUNT = 91;
-=======
-    private static final int COUNT = 222;
->>>>>>> 5d7f37e9
+    private static final int COUNT = 216;
 
     // SHA-256 of cacerts, can be generated with
     // shasum -a 256 cacerts | sed -e 's/../&:/g' | tr '[:lower:]' '[:upper:]' | cut -c1-95

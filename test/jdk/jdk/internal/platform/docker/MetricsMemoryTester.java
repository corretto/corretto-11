--- conflicted
+++ resolved
@@ -135,11 +135,7 @@
                             + kmemlimit + "]");
             }
         } else {
-<<<<<<< HEAD
-            throw new RuntimeException("oomKillFlag test not supported for cgroups v2");
-=======
             throw new RuntimeException("kernel memory limit test not supported for cgroups v2");
->>>>>>> bc28d8f8
         }
     }
 

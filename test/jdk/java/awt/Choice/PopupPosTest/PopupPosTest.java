/*
 * Copyright (c) 2004, 2014, Oracle and/or its affiliates. All rights reserved.
 * DO NOT ALTER OR REMOVE COPYRIGHT NOTICES OR THIS FILE HEADER.
 *
 * This code is free software; you can redistribute it and/or modify it
 * under the terms of the GNU General Public License version 2 only, as
 * published by the Free Software Foundation.
 *
 * This code is distributed in the hope that it will be useful, but WITHOUT
 * ANY WARRANTY; without even the implied warranty of MERCHANTABILITY or
 * FITNESS FOR A PARTICULAR PURPOSE.  See the GNU General Public License
 * version 2 for more details (a copy is included in the LICENSE file that
 * accompanied this code).
 *
 * You should have received a copy of the GNU General Public License version
 * 2 along with this work; if not, write to the Free Software Foundation,
 * Inc., 51 Franklin St, Fifth Floor, Boston, MA 02110-1301 USA.
 *
 * Please contact Oracle, 500 Oracle Parkway, Redwood Shores, CA 94065 USA
 * or visit www.oracle.com if you need additional information or have any
 * questions.
 */

/*
  @test
  @key headful
  @bug 5044150
  @summary Tests that pupup doesn't popdown if no space to display under
  @author andrei.dmitriev area=awt.choice
<<<<<<< HEAD
  @library ../../../../lib/testlibrary
  @build jdk.testlibrary.OSInfo
=======
  @requires (os.family == "linux")
>>>>>>> 36e54fbd
  @run main PopupPosTest
*/

import java.applet.Applet;
import java.awt.*;
import java.awt.event.*;

<<<<<<< HEAD
import jdk.testlibrary.OSInfo;

public class PopupPosTest
{
    public static void main(final String[] args) {
        if(OSInfo.getOSType().equals(OSInfo.OSType.MACOSX)) {
            // On OS X, popup isn't under the mouse
            return;
        }
=======
public class PopupPosTest
{
    public static void main(final String[] args) {
>>>>>>> 36e54fbd
        Frame frame = new TestFrame();
    }
}

class TestFrame extends Frame implements ItemListener {
    Robot robot;
    Toolkit tk = Toolkit.getDefaultToolkit();
    Choice choice = new Choice();
    boolean indexChanged = false;
    final static int INITIAL_ITEM = 99;
    volatile boolean stateChanged;

    public TestFrame() {
        for (int i = 0; i < 100; i++) {
             choice.addItem("Item Item Item " + i);
        }
        choice.addItemListener(this);

        choice.select(INITIAL_ITEM);
        choice.setFont(new Font("Courier", Font.BOLD + Font.ITALIC, 100));

        add(choice, BorderLayout.CENTER);
        Dimension screen = tk.getScreenSize();
        setSize(screen.width - 10, screen.height - 70);
        setVisible(true);
        toFront();
        try {
            robot = new Robot();
            robot.setAutoDelay(50);
            robot.waitForIdle();
            // fix for 6175418. When we take "choice.getHeight()/2"
            // divider 2 is not sufficiently big to hit into the
            // small box Choice. We should use bigger divider to get
            // smaller value choice.getHeight()/i. 4 is sufficient.
            Point pt = choice.getLocationOnScreen();
            // click on 1/4 of Choice's height
            mouseMoveAndPressOnChoice(pt.x + choice.getWidth()/2,
                              pt.y + choice.getHeight()/4);

            // click on center of Choice's height
            mouseMoveAndPressOnChoice(pt.x + choice.getWidth()/2,
                              pt.y + choice.getHeight()/2);

            // click on 3/4 of Choice's height
            mouseMoveAndPressOnChoice(pt.x + choice.getWidth()/2,
                              pt.y + choice.getHeight()*3/4);
            // testing that ItemEvent doesn't generated on a simple
            // mouse click when the dropdown appears under mouse : 6425067
            stateChanged = false;
            openChoice();
            closeChoice();
        } catch (Throwable e) {
            throw new RuntimeException("The test was not completed.\n\n" + e);
        }

        if (!indexChanged){
            throw new RuntimeException("Test failed. Another item wasn't selected.");
        }

        if(stateChanged){
            throw new RuntimeException("Test failed. ItemEvent was generated on a simple mouse click when the dropdown appears under mouse");
        }
    }// start()

    public void itemStateChanged(ItemEvent ie) {
        System.out.println("choice.stateChanged = "+ ie);
        stateChanged = true;
    }

    public void mouseMoveAndPressOnChoice(int x, int y){
        openChoice();
        robot.mouseMove(x, y);
        robot.mousePress(InputEvent.BUTTON1_MASK);
        robot.delay(30);
        robot.mouseRelease(InputEvent.BUTTON1_MASK);
        robot.waitForIdle();
        //should close choice after each test stage
        closeChoice();
        checkSelectedIndex();
    }

    public void openChoice(){
        Point pt = choice.getLocationOnScreen();
        robot.mouseMove(pt.x + choice.getWidth() - choice.getHeight()/4,
                        pt.y + choice.getHeight()/2);
        robot.mousePress(InputEvent.BUTTON1_MASK);
        robot.delay(30);
        robot.mouseRelease(InputEvent.BUTTON1_MASK);
        robot.waitForIdle();
    }
    public void closeChoice(){
        robot.keyPress(KeyEvent.VK_ESCAPE);
        robot.keyRelease(KeyEvent.VK_ESCAPE);
        robot.waitForIdle();
    }

    public void checkSelectedIndex(){
        if (choice.getSelectedIndex() != INITIAL_ITEM) {
            System.out.println("choice.getSelectedIndex = "+ choice.getSelectedIndex());
            indexChanged = true;
        }
    }
}// class TestFrame<|MERGE_RESOLUTION|>--- conflicted
+++ resolved
@@ -27,12 +27,7 @@
   @bug 5044150
   @summary Tests that pupup doesn't popdown if no space to display under
   @author andrei.dmitriev area=awt.choice
-<<<<<<< HEAD
-  @library ../../../../lib/testlibrary
-  @build jdk.testlibrary.OSInfo
-=======
   @requires (os.family == "linux")
->>>>>>> 36e54fbd
   @run main PopupPosTest
 */
 
@@ -40,21 +35,9 @@
 import java.awt.*;
 import java.awt.event.*;
 
-<<<<<<< HEAD
-import jdk.testlibrary.OSInfo;
-
 public class PopupPosTest
 {
     public static void main(final String[] args) {
-        if(OSInfo.getOSType().equals(OSInfo.OSType.MACOSX)) {
-            // On OS X, popup isn't under the mouse
-            return;
-        }
-=======
-public class PopupPosTest
-{
-    public static void main(final String[] args) {
->>>>>>> 36e54fbd
         Frame frame = new TestFrame();
     }
 }

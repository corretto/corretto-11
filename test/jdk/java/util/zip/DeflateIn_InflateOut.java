--- conflicted
+++ resolved
@@ -41,11 +41,7 @@
     private static ByteArrayOutputStream baos;
     private static InflaterOutputStream ios;
 
-<<<<<<< HEAD
     private static Inflater reset(byte[] dict) {
-=======
-    private static void reset() {
->>>>>>> 95c0b97b
         bais = new ByteArrayInputStream(data);
         if (dict == null) {
             dis = new DeflaterInputStream(bais);

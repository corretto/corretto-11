/*
 * Copyright (c) 2015, 2020, Oracle and/or its affiliates. All rights reserved.
 * DO NOT ALTER OR REMOVE COPYRIGHT NOTICES OR THIS FILE HEADER.
 *
 * This code is free software; you can redistribute it and/or modify it
 * under the terms of the GNU General Public License version 2 only, as
 * published by the Free Software Foundation.  Oracle designates this
 * particular file as subject to the "Classpath" exception as provided
 * by Oracle in the LICENSE file that accompanied this code.
 *
 * This code is distributed in the hope that it will be useful, but WITHOUT
 * ANY WARRANTY; without even the implied warranty of MERCHANTABILITY or
 * FITNESS FOR A PARTICULAR PURPOSE.  See the GNU General Public License
 * version 2 for more details (a copy is included in the LICENSE file that
 * accompanied this code).
 *
 * You should have received a copy of the GNU General Public License version
 * 2 along with this work; if not, write to the Free Software Foundation,
 * Inc., 51 Franklin St, Fifth Floor, Boston, MA 02110-1301 USA.
 *
 * Please contact Oracle, 500 Oracle Parkway, Redwood Shores, CA 94065 USA
 * or visit www.oracle.com if you need additional information or have any
 * questions.
 */

package sun.security.testlibrary;

import java.io.*;
import java.net.*;
import java.security.*;
import java.security.cert.CRLReason;
import java.security.cert.X509Certificate;
import java.security.cert.Extension;
import java.security.cert.CertificateException;
import java.security.cert.CertificateEncodingException;
import java.security.Signature;
import java.util.*;
import java.util.concurrent.*;
import java.text.SimpleDateFormat;
import java.math.BigInteger;

import sun.security.x509.*;
import sun.security.x509.PKIXExtensions;
import sun.security.provider.certpath.ResponderId;
import sun.security.provider.certpath.CertId;
import sun.security.provider.certpath.OCSPResponse;
import sun.security.provider.certpath.OCSPResponse.ResponseStatus;
import sun.security.util.*;


/**
 * This is a simple OCSP server designed to listen and respond to incoming
 * requests.
 */
public class SimpleOCSPServer {
    private final Debug debug = Debug.getInstance("oserv");
    private static final ObjectIdentifier OCSP_BASIC_RESPONSE_OID =
<<<<<<< HEAD
          ObjectIdentifier.of1("1.3.6.1.5.5.7.48.1.1");
=======
            ObjectIdentifier.of(KnownOIDs.OCSPBasicResponse);

>>>>>>> 09685c89
    private static final SimpleDateFormat utcDateFmt =
            new SimpleDateFormat("MMM dd yyyy, HH:mm:ss z");

    static final int FREE_PORT = 0;

    // CertStatus values
    public static enum CertStatus {
        CERT_STATUS_GOOD,
        CERT_STATUS_REVOKED,
        CERT_STATUS_UNKNOWN,
    }

    // Fields used for the networking portion of the responder
    private ServerSocket servSocket;
    private InetAddress listenAddress;
    private int listenPort;

    // Keystore information (certs, keys, etc.)
    private KeyStore keystore;
    private X509Certificate issuerCert;
    private X509Certificate signerCert;
    private PrivateKey signerKey;

    // Fields used for the operational portions of the server
    private boolean logEnabled = false;
    private ExecutorService threadPool;
    private volatile boolean started = false;
    private volatile boolean serverReady = false;
    private volatile boolean receivedShutdown = false;
    private volatile boolean acceptConnections = true;
    private volatile long delayMsec = 0;

    // Fields used in the generation of responses
    private long nextUpdateInterval = -1;
    private Date nextUpdate = null;
    private ResponderId respId;
    private AlgorithmId sigAlgId;
    private Map<CertId, CertStatusInfo> statusDb =
            Collections.synchronizedMap(new HashMap<>());

    /**
     * Construct a SimpleOCSPServer using keystore, password, and alias
     * parameters.
     *
     * @param ks the keystore to be used
     * @param password the password to access key material in the keystore
     * @param issuerAlias the alias of the issuer certificate
     * @param signerAlias the alias of the signer certificate and key.  A
     * value of {@code null} means that the {@code issuerAlias} will be used
     * to look up the signer key.
     *
     * @throws GeneralSecurityException if there are problems accessing the
     * keystore or finding objects within the keystore.
     * @throws IOException if a {@code ResponderId} cannot be generated from
     * the signer certificate.
     */
    public SimpleOCSPServer(KeyStore ks, String password, String issuerAlias,
            String signerAlias) throws GeneralSecurityException, IOException {
        this(null, FREE_PORT, ks, password, issuerAlias, signerAlias);
    }

    /**
     * Construct a SimpleOCSPServer using specific network parameters,
     * keystore, password, and alias.
     *
     * @param addr the address to bind the server to.  A value of {@code null}
     * means the server will bind to all interfaces.
     * @param port the port to listen on.  A value of {@code 0} will mean that
     * the server will randomly pick an open ephemeral port to bind to.
     * @param ks the keystore to be used
     * @param password the password to access key material in the keystore
     * @param issuerAlias the alias of the issuer certificate
     * @param signerAlias the alias of the signer certificate and key.  A
     * value of {@code null} means that the {@code issuerAlias} will be used
     * to look up the signer key.
     *
     * @throws GeneralSecurityException if there are problems accessing the
     * keystore or finding objects within the keystore.
     * @throws IOException if a {@code ResponderId} cannot be generated from
     * the signer certificate.
     */
    public SimpleOCSPServer(InetAddress addr, int port, KeyStore ks,
            String password, String issuerAlias, String signerAlias)
            throws GeneralSecurityException, IOException {
        Objects.requireNonNull(ks, "Null keystore provided");
        Objects.requireNonNull(issuerAlias, "Null issuerName provided");

        utcDateFmt.setTimeZone(TimeZone.getTimeZone("GMT"));

        keystore = ks;
        issuerCert = (X509Certificate)ks.getCertificate(issuerAlias);
        if (issuerCert == null) {
            throw new IllegalArgumentException("Certificate for alias " +
                    issuerAlias + " not found");
        }

        if (signerAlias != null) {
            signerCert = (X509Certificate)ks.getCertificate(signerAlias);
            if (signerCert == null) {
                throw new IllegalArgumentException("Certificate for alias " +
                    signerAlias + " not found");
            }
            signerKey = (PrivateKey)ks.getKey(signerAlias,
                    password.toCharArray());
            if (signerKey == null) {
                throw new IllegalArgumentException("PrivateKey for alias " +
                    signerAlias + " not found");
            }
        } else {
            signerCert = issuerCert;
            signerKey = (PrivateKey)ks.getKey(issuerAlias,
                    password.toCharArray());
            if (signerKey == null) {
                throw new IllegalArgumentException("PrivateKey for alias " +
                    issuerAlias + " not found");
            }
        }

        sigAlgId = AlgorithmId.get("Sha256withRSA");
        respId = new ResponderId(signerCert.getSubjectX500Principal());
        listenAddress = addr;
        listenPort = port;
    }

    /**
     * Start the server.  The server will bind to the specified network
     * address and begin listening for incoming connections.
     *
     * @throws IOException if any number of things go wonky.
     */
    public synchronized void start() throws IOException {
        // You cannot start the server twice.
        if (started) {
            log("Server has already been started");
            return;
        } else {
            started = true;
        }

        // Create and start the thread pool
        threadPool = Executors.newFixedThreadPool(32, new ThreadFactory() {
            @Override
            public Thread newThread(Runnable r) {
                Thread t = Executors.defaultThreadFactory().newThread(r);
                t.setDaemon(true);
                return t;
            }
        });

        threadPool.submit(new Runnable() {
            @Override
            public void run() {
                try (ServerSocket sSock = new ServerSocket()) {
                    servSocket = sSock;
                    servSocket.setReuseAddress(true);
                    servSocket.setSoTimeout(500);
                    servSocket.bind(new InetSocketAddress(listenAddress,
                            listenPort), 128);
                    log("Listening on " + servSocket.getLocalSocketAddress());

                    // Singal ready
                    serverReady = true;

                    // Update the listenPort with the new port number.  If
                    // the server is restarted, it will bind to the same
                    // port rather than picking a new one.
                    listenPort = servSocket.getLocalPort();

                    // Main dispatch loop
                    while (!receivedShutdown) {
                        try {
                            Socket newConnection = servSocket.accept();
                            if (!acceptConnections) {
                                try {
                                    log("Reject connection");
                                    newConnection.close();
                                } catch (IOException e) {
                                    // ignore
                                }
                                continue;
                            }
                            threadPool.submit(new OcspHandler(newConnection));
                        } catch (SocketTimeoutException timeout) {
                            // Nothing to do here.  If receivedShutdown
                            // has changed to true then the loop will
                            // exit on its own.
                        } catch (IOException ioe) {
                            // Something bad happened, log and force a shutdown
                            log("Unexpected Exception: " + ioe);
                            stop();
                        }
                    }

                    log("Shutting down...");
                    threadPool.shutdown();
                } catch (IOException ioe) {
                    err(ioe);
                } finally {
                    // Reset state variables so the server can be restarted
                    receivedShutdown = false;
                    started = false;
                    serverReady = false;
                }
            }
        });
    }

    /**
     * Make the OCSP server reject incoming connections.
     */
    public synchronized void rejectConnections() {
        log("Reject OCSP connections");
        acceptConnections = false;
    }

    /**
     * Make the OCSP server accept incoming connections.
     */
    public synchronized void acceptConnections() {
        log("Accept OCSP connections");
        acceptConnections = true;
    }


    /**
     * Stop the OCSP server.
     */
    public synchronized void stop() {
        if (started) {
            receivedShutdown = true;
            log("Received shutdown notification");
        }
    }

    /**
     * Print {@code SimpleOCSPServer} operating parameters.
     *
     * @return the {@code SimpleOCSPServer} operating parameters in
     * {@code String} form.
     */
    @Override
    public String toString() {
        StringBuilder sb = new StringBuilder();
        sb.append("OCSP Server:\n");
        sb.append("----------------------------------------------\n");
        sb.append("issuer: ").append(issuerCert.getSubjectX500Principal()).
                append("\n");
        sb.append("signer: ").append(signerCert.getSubjectX500Principal()).
                append("\n");
        sb.append("ResponderId: ").append(respId).append("\n");
        sb.append("----------------------------------------------");

        return sb.toString();
    }

    /**
     * Helpful debug routine to hex dump byte arrays.
     *
     * @param data the array of bytes to dump to stdout.
     *
     * @return the hexdump of the byte array
     */
    private static String dumpHexBytes(byte[] data) {
        return dumpHexBytes(data, 16, "\n", " ");
    }

    /**
     *
     * @param data the array of bytes to dump to stdout.
     * @param itemsPerLine the number of bytes to display per line
     * if the {@code lineDelim} character is blank then all bytes will be
     * printed on a single line.
     * @param lineDelim the delimiter between lines
     * @param itemDelim the delimiter between bytes
     *
     * @return The hexdump of the byte array
     */
    private static String dumpHexBytes(byte[] data, int itemsPerLine,
            String lineDelim, String itemDelim) {
        StringBuilder sb = new StringBuilder();
        if (data != null) {
            for (int i = 0; i < data.length; i++) {
                if (i % itemsPerLine == 0 && i != 0) {
                    sb.append(lineDelim);
                }
                sb.append(String.format("%02X", data[i])).append(itemDelim);
            }
        }

        return sb.toString();
    }

    /**
     * Enable or disable the logging feature.
     *
     * @param enable {@code true} to enable logging, {@code false} to
     * disable it.  The setting must be activated before the server calls
     * its start method.  Any calls after that have no effect.
     */
    public void enableLog(boolean enable) {
        if (!started) {
            logEnabled = enable;
        }
    }

    /**
     * Sets the nextUpdate interval.  Intervals will be calculated relative
     * to the server startup time.  When first set, the nextUpdate date is
     * calculated based on the current time plus the interval.  After that,
     * calls to getNextUpdate() will return this date if it is still
     * later than current time.  If not, the Date will be updated to the
     * next interval that is later than current time.  This value must be set
     * before the server has had its start method called.  Calls made after
     * the server has been started have no effect.
     *
     * @param interval the recurring time interval in seconds used to
     * calculate nextUpdate times.   A value less than or equal to 0 will
     * disable the nextUpdate feature.
     */
    public synchronized void setNextUpdateInterval(long interval) {
        if (!started) {
            if (interval <= 0) {
                nextUpdateInterval = -1;
                nextUpdate = null;
                log("nexUpdate support has been disabled");
            } else {
                nextUpdateInterval = interval * 1000;
                nextUpdate = new Date(System.currentTimeMillis() +
                        nextUpdateInterval);
                log("nextUpdate set to " + nextUpdate);
            }
        }
    }

    /**
     * Return the nextUpdate {@code Date} object for this server.  If the
     * nextUpdate date has already passed, set a new nextUpdate based on
     * the nextUpdate interval and return that date.
     *
     * @return a {@code Date} object set to the nextUpdate field for OCSP
     * responses.
     */
    private synchronized Date getNextUpdate() {
        if (nextUpdate != null && nextUpdate.before(new Date())) {
            long nuEpochTime = nextUpdate.getTime();
            long currentTime = System.currentTimeMillis();

            // Keep adding nextUpdate intervals until you reach a date
            // that is later than current time.
            while (currentTime >= nuEpochTime) {
                nuEpochTime += nextUpdateInterval;
            }

            // Set the nextUpdate for future threads
            nextUpdate = new Date(nuEpochTime);
            log("nextUpdate updated to new value: " + nextUpdate);
        }
        return nextUpdate;
    }

    /**
     * Add entries into the responder's status database.
     *
     * @param newEntries a map of {@code CertStatusInfo} objects, keyed on
     * their serial number (as a {@code BigInteger}).  All serial numbers
     * are assumed to have come from this responder's issuer certificate.
     *
     * @throws IOException if a CertId cannot be generated.
     */
    public void updateStatusDb(Map<BigInteger, CertStatusInfo> newEntries)
            throws IOException {
         if (newEntries != null) {
            for (BigInteger serial : newEntries.keySet()) {
                CertStatusInfo info = newEntries.get(serial);
                if (info != null) {
                    CertId cid = new CertId(issuerCert,
                            new SerialNumber(serial));
                    statusDb.put(cid, info);
                    log("Added entry for serial " + serial + "(" +
                            info.getType() + ")");
                }
            }
        }
    }

    /**
     * Check the status database for revocation information one one or more
     * certificates.
     *
     * @param reqList the list of {@code LocalSingleRequest} objects taken
     * from the incoming OCSP request.
     *
     * @return a {@code Map} of {@code CertStatusInfo} objects keyed by their
     * {@code CertId} values, for each single request passed in.  Those
     * CertIds not found in the statusDb will have returned List members with
     * a status of UNKNOWN.
     */
    private Map<CertId, CertStatusInfo> checkStatusDb(
            List<LocalOcspRequest.LocalSingleRequest> reqList) {
        // TODO figure out what, if anything to do with request extensions
        Map<CertId, CertStatusInfo> returnMap = new HashMap<>();

        for (LocalOcspRequest.LocalSingleRequest req : reqList) {
            CertId cid = req.getCertId();
            CertStatusInfo info = statusDb.get(cid);
            if (info != null) {
                log("Status for SN " + cid.getSerialNumber() + ": " +
                        info.getType());
                returnMap.put(cid, info);
            } else {
                log("Status for SN " + cid.getSerialNumber() +
                        " not found, using CERT_STATUS_UNKNOWN");
                returnMap.put(cid,
                        new CertStatusInfo(CertStatus.CERT_STATUS_UNKNOWN));
            }
        }

        return Collections.unmodifiableMap(returnMap);
    }

    /**
     * Set the digital signature algorithm used to sign OCSP responses.
     *
     * @param algName The algorithm name
     *
     * @throws NoSuchAlgorithmException if the algorithm name is invalid.
     */
    public void setSignatureAlgorithm(String algName)
            throws NoSuchAlgorithmException {
        if (!started) {
            sigAlgId = AlgorithmId.get(algName);
        }
    }

    /**
     * Get the port the OCSP server is running on.
     *
     * @return the port that the OCSP server is running on, or -1 if the
     * server has not yet been bound to a port.
     */
    public int getPort() {
        if (serverReady) {
            InetSocketAddress inetSock =
                    (InetSocketAddress)servSocket.getLocalSocketAddress();
            return inetSock.getPort();
        } else {
            return -1;
        }
    }

    /**
     * Use to check if OCSP server is ready to accept connection.
     *
     * @return true if server ready, false otherwise
     */
    public boolean isServerReady() {
        return serverReady;
    }

    /**
     * Set a delay between the reception of the request and production of
     * the response.
     *
     * @param delayMillis the number of milliseconds to wait before acting
     * on the incoming request.
     */
    public void setDelay(long delayMillis) {
        delayMsec = delayMillis > 0 ? delayMillis : 0;
        if (delayMsec > 0) {
            log("OCSP latency set to " + delayMsec + " milliseconds.");
        } else {
            log("OCSP latency disabled");
        }
    }

    /**
     * Log a message to stdout.
     *
     * @param message the message to log
     */
    private synchronized void log(String message) {
        if (logEnabled || debug != null) {
            System.out.println("[" + Thread.currentThread().getName() + "]: " +
                    message);
        }
    }

    /**
     * Log an error message on the stderr stream.
     *
     * @param message the message to log
     */
    private static synchronized void err(String message) {
        System.out.println("[" + Thread.currentThread().getName() + "]: " +
                message);
    }

    /**
     * Log exception information on the stderr stream.
     *
     * @param exc the exception to dump information about
     */
    private static synchronized void err(Throwable exc) {
        System.out.print("[" + Thread.currentThread().getName() +
                "]: Exception: ");
        exc.printStackTrace(System.out);
    }

    /**
     * The {@code CertStatusInfo} class defines an object used to return
     * information from the internal status database.  The data in this
     * object may be used to construct OCSP responses.
     */
    public static class CertStatusInfo {
        private CertStatus certStatusType;
        private CRLReason reason;
        private Date revocationTime;

        /**
         * Create a Certificate status object by providing the status only.
         * If the status is {@code REVOKED} then current time is assumed
         * for the revocation time.
         *
         * @param statType the status for this entry.
         */
        public CertStatusInfo(CertStatus statType) {
            this(statType, null, null);
        }

        /**
         * Create a CertStatusInfo providing both type and revocation date
         * (if applicable).
         *
         * @param statType the status for this entry.
         * @param revDate if applicable, the date that revocation took place.
         * A value of {@code null} indicates that current time should be used.
         * If the value of {@code statType} is not {@code CERT_STATUS_REVOKED},
         * then the {@code revDate} parameter is ignored.
         */
        public CertStatusInfo(CertStatus statType, Date revDate) {
            this(statType, revDate, null);
        }

        /**
         * Create a CertStatusInfo providing type, revocation date
         * (if applicable) and revocation reason.
         *
         * @param statType the status for this entry.
         * @param revDate if applicable, the date that revocation took place.
         * A value of {@code null} indicates that current time should be used.
         * If the value of {@code statType} is not {@code CERT_STATUS_REVOKED},
         * then the {@code revDate} parameter is ignored.
         * @param revReason the reason the certificate was revoked.  A value of
         * {@code null} means that no reason was provided.
         */
        public CertStatusInfo(CertStatus statType, Date revDate,
                CRLReason revReason) {
            Objects.requireNonNull(statType, "Cert Status must be non-null");
            certStatusType = statType;
            switch (statType) {
                case CERT_STATUS_GOOD:
                case CERT_STATUS_UNKNOWN:
                    revocationTime = null;
                    break;
                case CERT_STATUS_REVOKED:
                    revocationTime = revDate != null ? (Date)revDate.clone() :
                            new Date();
                    break;
                default:
                    throw new IllegalArgumentException("Unknown status type: " +
                            statType);
            }
        }

        /**
         * Get the cert status type
         *
         * @return the status applied to this object (e.g.
         * {@code CERT_STATUS_GOOD}, {@code CERT_STATUS_UNKNOWN}, etc.)
         */
        public CertStatus getType() {
            return certStatusType;
        }

        /**
         * Get the revocation time (if applicable).
         *
         * @return the revocation time as a {@code Date} object, or
         * {@code null} if not applicable (i.e. if the certificate hasn't been
         * revoked).
         */
        public Date getRevocationTime() {
            return (revocationTime != null ? (Date)revocationTime.clone() :
                    null);
        }

        /**
         * Get the revocation reason.
         *
         * @return the revocation reason, or {@code null} if one was not
         * provided.
         */
        public CRLReason getRevocationReason() {
            return reason;
        }
    }

    /**
     * Runnable task that handles incoming OCSP Requests and returns
     * responses.
     */
    private class OcspHandler implements Runnable {
        private final Socket sock;
        InetSocketAddress peerSockAddr;

        /**
         * Construct an {@code OcspHandler}.
         *
         * @param incomingSocket the socket the server created on accept()
         */
        private OcspHandler(Socket incomingSocket) {
            sock = incomingSocket;
        }

        /**
         * Run the OCSP Request parser and construct a response to be sent
         * back to the client.
         */
        @Override
        public void run() {
            // If we have implemented a delay to simulate network latency
            // wait out the delay here before any other processing.
            try {
                if (delayMsec > 0) {
                    Thread.sleep(delayMsec);
                }
            } catch (InterruptedException ie) {
                // Just log the interrupted sleep
                log("Delay of " + delayMsec + " milliseconds was interrupted");
            }

            try (Socket ocspSocket = sock;
                    InputStream in = ocspSocket.getInputStream();
                    OutputStream out = ocspSocket.getOutputStream()) {
                peerSockAddr =
                        (InetSocketAddress)ocspSocket.getRemoteSocketAddress();
                log("Received incoming connection from " + peerSockAddr);
                String[] headerTokens = readLine(in).split(" ");
                LocalOcspRequest ocspReq = null;
                LocalOcspResponse ocspResp = null;
                ResponseStatus respStat = ResponseStatus.INTERNAL_ERROR;
                try {
                    if (headerTokens[0] != null) {
                        switch (headerTokens[0]) {
                            case "POST":
                                    ocspReq = parseHttpOcspPost(in);
                                break;
                            case "GET":
                                // req = parseHttpOcspGet(in);
                                // TODO implement the GET parsing
                                throw new IOException("GET method unsupported");
                            default:
                                respStat = ResponseStatus.MALFORMED_REQUEST;
                                throw new IOException("Not a GET or POST");
                        }
                    } else {
                        respStat = ResponseStatus.MALFORMED_REQUEST;
                        throw new IOException("Unable to get HTTP method");
                    }

                    if (ocspReq != null) {
                        log(ocspReq.toString());
                        // Get responses for all CertIds in the request
                        Map<CertId, CertStatusInfo> statusMap =
                                checkStatusDb(ocspReq.getRequests());
                        if (statusMap.isEmpty()) {
                            respStat = ResponseStatus.UNAUTHORIZED;
                        } else {
                            ocspResp = new LocalOcspResponse(
                                    ResponseStatus.SUCCESSFUL, statusMap,
                                    ocspReq.getExtensions());
                        }
                    } else {
                        respStat = ResponseStatus.MALFORMED_REQUEST;
                        throw new IOException("Found null request");
                    }
                } catch (IOException | RuntimeException exc) {
                    err(exc);
                }
                if (ocspResp == null) {
                    ocspResp = new LocalOcspResponse(respStat);
                }
                sendResponse(out, ocspResp);
            } catch (IOException | CertificateException exc) {
                err(exc);
            }
        }

        /**
         * Send an OCSP response on an {@code OutputStream}.
         *
         * @param out the {@code OutputStream} on which to send the response.
         * @param resp the OCSP response to send.
         *
         * @throws IOException if an encoding error occurs.
         */
        public void sendResponse(OutputStream out, LocalOcspResponse resp)
                throws IOException {
            StringBuilder sb = new StringBuilder();

            byte[] respBytes;
            try {
                respBytes = resp.getBytes();
            } catch (RuntimeException re) {
                err(re);
                return;
            }

            sb.append("HTTP/1.0 200 OK\r\n");
            sb.append("Content-Type: application/ocsp-response\r\n");
            sb.append("Content-Length: ").append(respBytes.length);
            sb.append("\r\n\r\n");

            out.write(sb.toString().getBytes("UTF-8"));
            out.write(respBytes);
            log(resp.toString());
        }

        /**
         * Parse the incoming HTTP POST of an OCSP Request.
         *
         * @param inStream the input stream from the socket bound to this
         * {@code OcspHandler}.
         *
         * @return the OCSP Request as a {@code LocalOcspRequest}
         *
         * @throws IOException if there are network related issues or problems
         * occur during parsing of the OCSP request.
         * @throws CertificateException if one or more of the certificates in
         * the OCSP request cannot be read/parsed.
         */
        private LocalOcspRequest parseHttpOcspPost(InputStream inStream)
                throws IOException, CertificateException {
            boolean endOfHeader = false;
            boolean properContentType = false;
            int length = -1;

            while (!endOfHeader) {
                String[] lineTokens = readLine(inStream).split(" ");
                if (lineTokens[0].isEmpty()) {
                    endOfHeader = true;
                } else if (lineTokens[0].equalsIgnoreCase("Content-Type:")) {
                    if (lineTokens[1] == null ||
                            !lineTokens[1].equals(
                                    "application/ocsp-request")) {
                        log("Unknown Content-Type: " +
                                (lineTokens[1] != null ?
                                        lineTokens[1] : "<NULL>"));
                        return null;
                    } else {
                        properContentType = true;
                        log("Content-Type = " + lineTokens[1]);
                    }
                } else if (lineTokens[0].equalsIgnoreCase("Content-Length:")) {
                    if (lineTokens[1] != null) {
                        length = Integer.parseInt(lineTokens[1]);
                        log("Content-Length = " + length);
                    }
                }
            }

            // Okay, make sure we got what we needed from the header, then
            // read the remaining OCSP Request bytes
            if (properContentType && length >= 0) {
                byte[] ocspBytes = new byte[length];
                inStream.read(ocspBytes);
                return new LocalOcspRequest(ocspBytes);
            } else {
                return null;
            }
        }

        /**
         * Read a line of text that is CRLF-delimited.
         *
         * @param is the {@code InputStream} tied to the socket
         * for this {@code OcspHandler}
         *
         * @return a {@code String} consisting of the line of text
         * read from the stream with the CRLF stripped.
         *
         * @throws IOException if any I/O error occurs.
         */
        private String readLine(InputStream is) throws IOException {
            PushbackInputStream pbis = new PushbackInputStream(is);
            ByteArrayOutputStream bos = new ByteArrayOutputStream();
            boolean done = false;
            while (!done) {
                byte b = (byte)pbis.read();
                if (b == '\r') {
                    byte bNext = (byte)pbis.read();
                    if (bNext == '\n' || bNext == -1) {
                        done = true;
                    } else {
                        pbis.unread(bNext);
                        bos.write(b);
                    }
                } else if (b == -1) {
                    done = true;
                } else {
                    bos.write(b);
                }
            }

            return new String(bos.toByteArray(), "UTF-8");
        }
    }


    /**
     * Simple nested class to handle OCSP requests without making
     * changes to sun.security.provider.certpath.OCSPRequest
     */
    public class LocalOcspRequest {

        private byte[] nonce;
        private byte[] signature = null;
        private AlgorithmId algId = null;
        private int version = 0;
        private GeneralName requestorName = null;
        private Map<String, Extension> extensions = Collections.emptyMap();
        private final List<LocalSingleRequest> requestList = new ArrayList<>();
        private final List<X509Certificate> certificates = new ArrayList<>();

        /**
         * Construct a {@code LocalOcspRequest} from its DER encoding.
         *
         * @param requestBytes the DER-encoded bytes
         *
         * @throws IOException if decoding errors occur
         * @throws CertificateException if certificates are found in the
         * OCSP request and they do not parse correctly.
         */
        private LocalOcspRequest(byte[] requestBytes) throws IOException,
                CertificateException {
            Objects.requireNonNull(requestBytes, "Received null input");

            DerInputStream dis = new DerInputStream(requestBytes);

            // Parse the top-level structure, it should have no more than
            // two elements.
            DerValue[] topStructs = dis.getSequence(2);
            for (DerValue dv : topStructs) {
                if (dv.tag == DerValue.tag_Sequence) {
                    parseTbsRequest(dv);
                } else if (dv.isContextSpecific((byte)0)) {
                    parseSignature(dv);
                } else {
                    throw new IOException("Unknown tag at top level: " +
                            dv.tag);
                }
            }
        }

        /**
         * Parse the signature block from an OCSP request
         *
         * @param sigSequence a {@code DerValue} containing the signature
         * block at the outer sequence datum.
         *
         * @throws IOException if any non-certificate-based parsing errors occur
         * @throws CertificateException if certificates are found in the
         * OCSP request and they do not parse correctly.
         */
        private void parseSignature(DerValue sigSequence)
                throws IOException, CertificateException {
            DerValue[] sigItems = sigSequence.data.getSequence(3);
            if (sigItems.length != 3) {
                throw new IOException("Invalid number of signature items: " +
                        "expected 3, got " + sigItems.length);
            }

            algId = AlgorithmId.parse(sigItems[0]);
            signature = sigItems[1].getBitString();

            if (sigItems[2].isContextSpecific((byte)0)) {
                DerValue[] certDerItems = sigItems[2].data.getSequence(4);
                int i = 0;
                for (DerValue dv : certDerItems) {
                    X509Certificate xc = new X509CertImpl(dv);
                    certificates.add(xc);
                }
            } else {
                throw new IOException("Invalid tag in signature block: " +
                    sigItems[2].tag);
            }
        }

        /**
         * Parse the to-be-signed request data
         *
         * @param tbsReqSeq a {@code DerValue} object containing the to-be-
         * signed OCSP request at the outermost SEQUENCE tag.
         * @throws IOException if any parsing errors occur
         */
        private void parseTbsRequest(DerValue tbsReqSeq) throws IOException {
            while (tbsReqSeq.data.available() > 0) {
                DerValue dv = tbsReqSeq.data.getDerValue();
                if (dv.isContextSpecific((byte)0)) {
                    // The version was explicitly called out
                    version = dv.data.getInteger();
                } else if (dv.isContextSpecific((byte)1)) {
                    // A GeneralName was provided
                    requestorName = new GeneralName(dv.data.getDerValue());
                } else if (dv.isContextSpecific((byte)2)) {
                    // Parse the extensions
                    DerValue[] extItems = dv.data.getSequence(2);
                    extensions = parseExtensions(extItems);
                } else if (dv.tag == DerValue.tag_Sequence) {
                    while (dv.data.available() > 0) {
                        requestList.add(new LocalSingleRequest(dv.data));
                    }
                }
            }
        }

        /**
         * Parse a SEQUENCE of extensions.  This routine is used both
         * at the overall request level and down at the singleRequest layer.
         *
         * @param extDerItems an array of {@code DerValue} items, each one
         * consisting of a DER-encoded extension.
         *
         * @return a {@code Map} of zero or more extensions,
         * keyed by its object identifier in {@code String} form.
         *
         * @throws IOException if any parsing errors occur.
         */
        private Map<String, Extension> parseExtensions(DerValue[] extDerItems)
                throws IOException {
            Map<String, Extension> extMap = new HashMap<>();

            if (extDerItems != null && extDerItems.length != 0) {
                for (DerValue extDerVal : extDerItems) {
                    sun.security.x509.Extension ext =
                            new sun.security.x509.Extension(extDerVal);
                    extMap.put(ext.getId(), ext);
                }
            }

            return extMap;
        }

        /**
         * Return the list of single request objects in this OCSP request.
         *
         * @return an unmodifiable {@code List} of zero or more requests.
         */
        private List<LocalSingleRequest> getRequests() {
            return Collections.unmodifiableList(requestList);
        }

        /**
         * Return the list of X.509 Certificates in this OCSP request.
         *
         * @return an unmodifiable {@code List} of zero or more
         * {@cpde X509Certificate} objects.
         */
        private List<X509Certificate> getCertificates() {
            return Collections.unmodifiableList(certificates);
        }

        /**
         * Return the map of OCSP request extensions.
         *
         * @return an unmodifiable {@code Map} of zero or more
         * {@code Extension} objects, keyed by their object identifiers
         * in {@code String} form.
         */
        private Map<String, Extension> getExtensions() {
            return Collections.unmodifiableMap(extensions);
        }

        /**
         * Display the {@code LocalOcspRequest} in human readable form.
         *
         * @return a {@code String} representation of the
         * {@code LocalOcspRequest}
         */
        @Override
        public String toString() {
            StringBuilder sb = new StringBuilder();

            sb.append(String.format("OCSP Request: Version %d (0x%X)",
                    version + 1, version)).append("\n");
            if (requestorName != null) {
                sb.append("Requestor Name: ").append(requestorName).
                        append("\n");
            }

            int requestCtr = 0;
            for (LocalSingleRequest lsr : requestList) {
                sb.append("Request [").append(requestCtr++).append("]\n");
                sb.append(lsr).append("\n");
            }
            if (!extensions.isEmpty()) {
                sb.append("Extensions (").append(extensions.size()).
                        append(")\n");
                for (Extension ext : extensions.values()) {
                    sb.append("\t").append(ext).append("\n");
                }
            }
            if (signature != null) {
                sb.append("Signature: ").append(algId).append("\n");
                sb.append(dumpHexBytes(signature)).append("\n");
                int certCtr = 0;
                for (X509Certificate cert : certificates) {
                    sb.append("Certificate [").append(certCtr++).append("]").
                            append("\n");
                    sb.append("\tSubject: ");
                    sb.append(cert.getSubjectX500Principal()).append("\n");
                    sb.append("\tIssuer: ");
                    sb.append(cert.getIssuerX500Principal()).append("\n");
                    sb.append("\tSerial: ").append(cert.getSerialNumber());
                }
            }

            return sb.toString();
        }

        /**
         * Inner class designed to handle the decoding/representation of
         * single requests within a {@code LocalOcspRequest} object.
         */
        public class LocalSingleRequest {
            private final CertId cid;
            private Map<String, Extension> extensions = Collections.emptyMap();

            private LocalSingleRequest(DerInputStream dis)
                    throws IOException {
                DerValue[] srItems = dis.getSequence(2);

                // There should be 1, possibly 2 DerValue items
                if (srItems.length == 1 || srItems.length == 2) {
                    // The first parsable item should be the mandatory CertId
                    cid = new CertId(srItems[0].data);
                    if (srItems.length == 2) {
                        if (srItems[1].isContextSpecific((byte)0)) {
                            DerValue[] extDerItems = srItems[1].data.getSequence(2);
                            extensions = parseExtensions(extDerItems);
                        } else {
                            throw new IOException("Illegal tag in Request " +
                                    "extensions: " + srItems[1].tag);
                        }
                    }
                } else {
                    throw new IOException("Invalid number of items in " +
                            "Request (" + srItems.length + ")");
                }
            }

            /**
             * Get the {@code CertId} for this single request.
             *
             * @return the {@code CertId} for this single request.
             */
            private CertId getCertId() {
                return cid;
            }

            /**
             * Return the map of single request extensions.
             *
             * @return an unmodifiable {@code Map} of zero or more
             * {@code Extension} objects, keyed by their object identifiers
             * in {@code String} form.
             */
            private Map<String, Extension> getExtensions() {
                return Collections.unmodifiableMap(extensions);
            }

            /**
             * Display the {@code LocalSingleRequest} in human readable form.
             *
             * @return a {@code String} representation of the
             * {@code LocalSingleRequest}
             */
            @Override
            public String toString() {
                StringBuilder sb = new StringBuilder();
                sb.append("CertId, Algorithm = ");
                sb.append(cid.getHashAlgorithm()).append("\n");
                sb.append("\tIssuer Name Hash: ");
                sb.append(dumpHexBytes(cid.getIssuerNameHash(), 256, "", ""));
                sb.append("\n");
                sb.append("\tIssuer Key Hash: ");
                sb.append(dumpHexBytes(cid.getIssuerKeyHash(), 256, "", ""));
                sb.append("\n");
                sb.append("\tSerial Number: ").append(cid.getSerialNumber());
                if (!extensions.isEmpty()) {
                    sb.append("Extensions (").append(extensions.size()).
                            append(")\n");
                    for (Extension ext : extensions.values()) {
                        sb.append("\t").append(ext).append("\n");
                    }
                }

                return sb.toString();
            }
        }
    }

    /**
     * Simple nested class to handle OCSP requests without making
     * changes to sun.security.provider.certpath.OCSPResponse
     */
    public class LocalOcspResponse {
        private final int version = 0;
        private final OCSPResponse.ResponseStatus responseStatus;
        private final Map<CertId, CertStatusInfo> respItemMap;
        private final Date producedAtDate;
        private final List<LocalSingleResponse> singleResponseList =
                new ArrayList<>();
        private final Map<String, Extension> responseExtensions;
        private byte[] signature;
        private final List<X509Certificate> certificates;
        private final byte[] encodedResponse;

        /**
         * Constructor for the generation of non-successful responses
         *
         * @param respStat the OCSP response status.
         *
         * @throws IOException if an error happens during encoding
         * @throws NullPointerException if {@code respStat} is {@code null}
         * or {@code respStat} is successful.
         */
        public LocalOcspResponse(OCSPResponse.ResponseStatus respStat)
                throws IOException {
            this(respStat, null, null);
        }

        /**
         * Construct a response from a list of certificate
         * status objects and extensions.
         *
         * @param respStat the status of the entire response
         * @param itemMap a {@code Map} of {@code CertId} objects and their
         * respective revocation statuses from the server's response DB.
         * @param reqExtensions a {@code Map} of request extensions
         *
         * @throws IOException if an error happens during encoding
         * @throws NullPointerException if {@code respStat} is {@code null}
         * or {@code respStat} is successful, and a {@code null} {@code itemMap}
         * has been provided.
         */
        public LocalOcspResponse(OCSPResponse.ResponseStatus respStat,
                Map<CertId, CertStatusInfo> itemMap,
                Map<String, Extension> reqExtensions) throws IOException {
            responseStatus = Objects.requireNonNull(respStat,
                    "Illegal null response status");
            if (responseStatus == ResponseStatus.SUCCESSFUL) {
                respItemMap = Objects.requireNonNull(itemMap,
                        "SUCCESSFUL responses must have a response map");
                producedAtDate = new Date();

                // Turn the answerd from the response DB query into a list
                // of single responses.
                for (CertId id : itemMap.keySet()) {
                    singleResponseList.add(
                            new LocalSingleResponse(id, itemMap.get(id)));
                }

                responseExtensions = setResponseExtensions(reqExtensions);
                certificates = new ArrayList<>();
                if (signerCert != issuerCert) {
                    certificates.add(signerCert);
                }
                certificates.add(issuerCert);
            } else {
                respItemMap = null;
                producedAtDate = null;
                responseExtensions = null;
                certificates = null;
            }
            encodedResponse = this.getBytes();
        }

        /**
         * Set the response extensions based on the request extensions
         * that were received.  Right now, this is limited to the
         * OCSP nonce extension.
         *
         * @param reqExts a {@code Map} of zero or more request extensions
         *
         * @return a {@code Map} of zero or more response extensions, keyed
         * by the extension object identifier in {@code String} form.
         */
        private Map<String, Extension> setResponseExtensions(
                Map<String, Extension> reqExts) {
            Map<String, Extension> respExts = new HashMap<>();
            String ocspNonceStr = PKIXExtensions.OCSPNonce_Id.toString();

            if (reqExts != null) {
                for (String id : reqExts.keySet()) {
                    if (id.equals(ocspNonceStr)) {
                        // We found a nonce, add it into the response extensions
                        Extension ext = reqExts.get(id);
                        if (ext != null) {
                            respExts.put(id, ext);
                            log("Added OCSP Nonce to response");
                        } else {
                            log("Error: Found nonce entry, but found null " +
                                    "value.  Skipping");
                        }
                    }
                }
            }

            return respExts;
        }

        /**
         * Get the DER-encoded response bytes for this response
         *
         * @return a byte array containing the DER-encoded bytes for
         * the response
         *
         * @throws IOException if any encoding errors occur
         */
        private byte[] getBytes() throws IOException {
            DerOutputStream outerSeq = new DerOutputStream();
            DerOutputStream responseStream = new DerOutputStream();
            responseStream.putEnumerated(responseStatus.ordinal());
            if (responseStatus == ResponseStatus.SUCCESSFUL &&
                    respItemMap != null) {
                encodeResponseBytes(responseStream);
            }

            // Commit the outermost sequence bytes
            outerSeq.write(DerValue.tag_Sequence, responseStream);
            return outerSeq.toByteArray();
        }

        private void encodeResponseBytes(DerOutputStream responseStream)
                throws IOException {
            DerOutputStream explicitZero = new DerOutputStream();
            DerOutputStream respItemStream = new DerOutputStream();

            respItemStream.putOID(OCSP_BASIC_RESPONSE_OID);

            byte[] basicOcspBytes = encodeBasicOcspResponse();
            respItemStream.putOctetString(basicOcspBytes);
            explicitZero.write(DerValue.tag_Sequence, respItemStream);
            responseStream.write(DerValue.createTag(DerValue.TAG_CONTEXT,
                    true, (byte)0), explicitZero);
        }

        private byte[] encodeBasicOcspResponse() throws IOException {
            DerOutputStream outerSeq = new DerOutputStream();
            DerOutputStream basicORItemStream = new DerOutputStream();

            // Encode the tbsResponse
            byte[] tbsResponseBytes = encodeTbsResponse();
            basicORItemStream.write(tbsResponseBytes);

            try {
                sigAlgId.derEncode(basicORItemStream);

                // Create the signature
                Signature sig = Signature.getInstance(sigAlgId.getName());
                sig.initSign(signerKey);
                sig.update(tbsResponseBytes);
                signature = sig.sign();
                basicORItemStream.putBitString(signature);
            } catch (GeneralSecurityException exc) {
                err(exc);
                throw new IOException(exc);
            }

            // Add certificates
            try {
                DerOutputStream certStream = new DerOutputStream();
                ArrayList<DerValue> certList = new ArrayList<>();
                if (signerCert != issuerCert) {
                    certList.add(new DerValue(signerCert.getEncoded()));
                }
                certList.add(new DerValue(issuerCert.getEncoded()));
                DerValue[] dvals = new DerValue[certList.size()];
                certStream.putSequence(certList.toArray(dvals));
                basicORItemStream.write(DerValue.createTag(DerValue.TAG_CONTEXT,
                        true, (byte)0), certStream);
            } catch (CertificateEncodingException cex) {
                err(cex);
                throw new IOException(cex);
            }

            // Commit the outermost sequence bytes
            outerSeq.write(DerValue.tag_Sequence, basicORItemStream);
            return outerSeq.toByteArray();
        }

        private byte[] encodeTbsResponse() throws IOException {
            DerOutputStream outerSeq = new DerOutputStream();
            DerOutputStream tbsStream = new DerOutputStream();

            // Note: We're not going explicitly assert the version
            tbsStream.write(respId.getEncoded());
            tbsStream.putGeneralizedTime(producedAtDate);

            // Sequence of responses
            encodeSingleResponses(tbsStream);

            // TODO: add response extension support
            encodeExtensions(tbsStream);

            outerSeq.write(DerValue.tag_Sequence, tbsStream);
            return outerSeq.toByteArray();
        }

        private void encodeSingleResponses(DerOutputStream tbsStream)
                throws IOException {
            DerValue[] srDerVals = new DerValue[singleResponseList.size()];
            int srDvCtr = 0;

            for (LocalSingleResponse lsr : singleResponseList) {
                srDerVals[srDvCtr++] = new DerValue(lsr.getBytes());
            }

            tbsStream.putSequence(srDerVals);
        }

        private void encodeExtensions(DerOutputStream tbsStream)
                throws IOException {
            DerOutputStream extSequence = new DerOutputStream();
            DerOutputStream extItems = new DerOutputStream();

            for (Extension ext : responseExtensions.values()) {
                ext.encode(extItems);
            }
            extSequence.write(DerValue.tag_Sequence, extItems);
            tbsStream.write(DerValue.createTag(DerValue.TAG_CONTEXT, true,
                    (byte)1), extSequence);
        }

        @Override
        public String toString() {
            StringBuilder sb = new StringBuilder();

            sb.append("OCSP Response: ").append(responseStatus).append("\n");
            if (responseStatus == ResponseStatus.SUCCESSFUL) {
                sb.append("Response Type: ").
                        append(OCSP_BASIC_RESPONSE_OID.toString()).append("\n");
                sb.append(String.format("Version: %d (0x%X)", version + 1,
                        version)).append("\n");
                sb.append("Responder Id: ").append(respId.toString()).
                        append("\n");
                sb.append("Produced At: ").
                        append(utcDateFmt.format(producedAtDate)).append("\n");

                int srCtr = 0;
                for (LocalSingleResponse lsr : singleResponseList) {
                    sb.append("SingleResponse [").append(srCtr++).append("]\n");
                    sb.append(lsr);
                }

                if (!responseExtensions.isEmpty()) {
                    sb.append("Extensions (").append(responseExtensions.size()).
                            append(")\n");
                    for (Extension ext : responseExtensions.values()) {
                        sb.append("\t").append(ext).append("\n");
                    }
                } else {
                    sb.append("\n");
                }

                if (signature != null) {
                    sb.append("Signature: ").append(sigAlgId).append("\n");
                    sb.append(dumpHexBytes(signature)).append("\n");
                    int certCtr = 0;
                    for (X509Certificate cert : certificates) {
                        sb.append("Certificate [").append(certCtr++).append("]").
                                append("\n");
                        sb.append("\tSubject: ");
                        sb.append(cert.getSubjectX500Principal()).append("\n");
                        sb.append("\tIssuer: ");
                        sb.append(cert.getIssuerX500Principal()).append("\n");
                        sb.append("\tSerial: ").append(cert.getSerialNumber());
                        sb.append("\n");
                    }
                }
            }

            return sb.toString();
        }

        private class LocalSingleResponse {
            private final CertId certId;
            private final CertStatusInfo csInfo;
            private final Date thisUpdate;
            private final Date lsrNextUpdate;
            private final Map<String, Extension> singleExtensions;

            public LocalSingleResponse(CertId cid, CertStatusInfo info) {
                certId = Objects.requireNonNull(cid, "CertId must be non-null");
                csInfo = Objects.requireNonNull(info,
                        "CertStatusInfo must be non-null");

                // For now, we'll keep things simple and make the thisUpdate
                // field the same as the producedAt date.
                thisUpdate = producedAtDate;
                lsrNextUpdate = getNextUpdate();

                // TODO Add extensions support
                singleExtensions = Collections.emptyMap();
            }

            @Override
            public String toString() {
                StringBuilder sb = new StringBuilder();
                sb.append("Certificate Status: ").append(csInfo.getType());
                sb.append("\n");
                if (csInfo.getType() == CertStatus.CERT_STATUS_REVOKED) {
                    sb.append("Revocation Time: ");
                    sb.append(utcDateFmt.format(csInfo.getRevocationTime()));
                    sb.append("\n");
                    if (csInfo.getRevocationReason() != null) {
                        sb.append("Revocation Reason: ");
                        sb.append(csInfo.getRevocationReason()).append("\n");
                    }
                }

                sb.append("CertId, Algorithm = ");
                sb.append(certId.getHashAlgorithm()).append("\n");
                sb.append("\tIssuer Name Hash: ");
                sb.append(dumpHexBytes(certId.getIssuerNameHash(), 256, "", ""));
                sb.append("\n");
                sb.append("\tIssuer Key Hash: ");
                sb.append(dumpHexBytes(certId.getIssuerKeyHash(), 256, "", ""));
                sb.append("\n");
                sb.append("\tSerial Number: ").append(certId.getSerialNumber());
                sb.append("\n");
                sb.append("This Update: ");
                sb.append(utcDateFmt.format(thisUpdate)).append("\n");
                if (lsrNextUpdate != null) {
                    sb.append("Next Update: ");
                    sb.append(utcDateFmt.format(lsrNextUpdate)).append("\n");
                }

                if (!singleExtensions.isEmpty()) {
                    sb.append("Extensions (").append(singleExtensions.size()).
                            append(")\n");
                    for (Extension ext : singleExtensions.values()) {
                        sb.append("\t").append(ext).append("\n");
                    }
                }

                return sb.toString();
            }

            public byte[] getBytes() throws IOException {
                byte[] nullData = { };
                DerOutputStream responseSeq = new DerOutputStream();
                DerOutputStream srStream = new DerOutputStream();

                // Encode the CertId
                certId.encode(srStream);

                // Next, encode the CertStatus field
                CertStatus csiType = csInfo.getType();
                switch (csiType) {
                    case CERT_STATUS_GOOD:
                        srStream.write(DerValue.createTag(DerValue.TAG_CONTEXT,
                                false, (byte)0), nullData);
                        break;
                    case CERT_STATUS_REVOKED:
                        DerOutputStream revInfo = new DerOutputStream();
                        revInfo.putGeneralizedTime(csInfo.getRevocationTime());
                        CRLReason revReason = csInfo.getRevocationReason();
                        if (revReason != null) {
                            byte[] revDer = new byte[3];
                            revDer[0] = DerValue.tag_Enumerated;
                            revDer[1] = 1;
                            revDer[2] = (byte)revReason.ordinal();
                            revInfo.write(DerValue.createTag(
                                    DerValue.TAG_CONTEXT, true, (byte)0),
                                    revDer);
                        }
                        srStream.write(DerValue.createTag(
                                DerValue.TAG_CONTEXT, true, (byte)1),
                                revInfo);
                        break;
                    case CERT_STATUS_UNKNOWN:
                        srStream.write(DerValue.createTag(DerValue.TAG_CONTEXT,
                                false, (byte)2), nullData);
                        break;
                    default:
                        throw new IOException("Unknown CertStatus: " + csiType);
                }

                // Add the necessary dates
                srStream.putGeneralizedTime(thisUpdate);
                if (lsrNextUpdate != null) {
                    DerOutputStream nuStream = new DerOutputStream();
                    nuStream.putGeneralizedTime(lsrNextUpdate);
                    srStream.write(DerValue.createTag(DerValue.TAG_CONTEXT,
                            true, (byte)0), nuStream);
                }

                // TODO add singleResponse Extension support

                // Add the single response to the response output stream
                responseSeq.write(DerValue.tag_Sequence, srStream);
                return responseSeq.toByteArray();
            }
        }
    }
}<|MERGE_RESOLUTION|>--- conflicted
+++ resolved
@@ -55,12 +55,8 @@
 public class SimpleOCSPServer {
     private final Debug debug = Debug.getInstance("oserv");
     private static final ObjectIdentifier OCSP_BASIC_RESPONSE_OID =
-<<<<<<< HEAD
-          ObjectIdentifier.of1("1.3.6.1.5.5.7.48.1.1");
-=======
             ObjectIdentifier.of(KnownOIDs.OCSPBasicResponse);
 
->>>>>>> 09685c89
     private static final SimpleDateFormat utcDateFmt =
             new SimpleDateFormat("MMM dd yyyy, HH:mm:ss z");
 

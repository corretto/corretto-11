--- conflicted
+++ resolved
@@ -433,11 +433,7 @@
     OPTIMIZATION := HIGHEST, \
     CFLAGS := $(CFLAGS_JDKLIB), \
     HEADERS_FROM_SRC := $(LIBJPEG_HEADERS_FROM_SRC), \
-<<<<<<< HEAD
-    DISABLED_WARNINGS_gcc := clobbered implicit-fallthrough shift-negative-value array_bounds, \
-=======
     DISABLED_WARNINGS_gcc := clobbered implicit-fallthrough shift-negative-value array-bounds, \
->>>>>>> 3e281263
     LDFLAGS := $(LDFLAGS_JDKLIB) \
         $(call SET_SHARED_LIBRARY_ORIGIN), \
     LIBS := $(LIBJPEG_LIBS) $(JDKLIB_LIBS), \

#
# Copyright (c) 2015, 2019, Oracle and/or its affiliates. All rights reserved.
# DO NOT ALTER OR REMOVE COPYRIGHT NOTICES OR THIS FILE HEADER.
#
# This code is free software; you can redistribute it and/or modify it
# under the terms of the GNU General Public License version 2 only, as
# published by the Free Software Foundation.  Oracle designates this
# particular file as subject to the "Classpath" exception as provided
# by Oracle in the LICENSE file that accompanied this code.
#
# This code is distributed in the hope that it will be useful, but WITHOUT
# ANY WARRANTY; without even the implied warranty of MERCHANTABILITY or
# FITNESS FOR A PARTICULAR PURPOSE.  See the GNU General Public License
# version 2 for more details (a copy is included in the LICENSE file that
# accompanied this code).
#
# You should have received a copy of the GNU General Public License version
# 2 along with this work; if not, write to the Free Software Foundation,
# Inc., 51 Franklin St, Fifth Floor, Boston, MA 02110-1301 USA.
#
# Please contact Oracle, 500 Oracle Parkway, Redwood Shores, CA 94065 USA
# or visit www.oracle.com if you need additional information or have any
# questions.
#

include LibCommon.gmk

$(eval $(call IncludeCustomExtension, hotspot/lib/Lib-jdk.hotspot.agent.gmk))

################################################################################

ifeq ($(OPENJDK_TARGET_OS), linux)
  SA_CFLAGS := -D_FILE_OFFSET_BITS=64

else ifeq ($(OPENJDK_TARGET_OS), solaris)
  SA_LDFLAGS := -mt

else ifeq ($(OPENJDK_TARGET_OS), macosx)
  SA_CFLAGS := -Damd64 -D_GNU_SOURCE -mno-omit-leaf-frame-pointer \
      -mstack-alignment=16 -fPIC
  LIBSA_EXTRA_SRC := $(SUPPORT_OUTPUTDIR)/gensrc/jdk.hotspot.agent
else ifeq ($(OPENJDK_TARGET_OS), windows)
  SA_CFLAGS := -D_WINDOWS -D_DEBUG -D_CONSOLE -D_MBCS -EHsc
  ifeq ($(OPENJDK_TARGET_CPU), x86_64)
    SA_CXXFLAGS := -DWIN64
  else
    # Only add /RTC1 flag for debug builds as it's
    # incompatible with release type builds. See
    # https://msdn.microsoft.com/en-us/library/8wtf2dfz.aspx
    ifeq ($(DEBUG_LEVEL),slowdebug)
      SA_CXXFLAGS := -RTC1
    endif
  endif
endif

ifeq ($(INCLUDE_SA_ATTACH), true)
  SA_CFLAGS += -DINCLUDE_SA_ATTACH
  ifeq ($(OPENJDK_TARGET_OS), linux)
    SA_LIBS_linux := -lthread_db $(LIBDL)
  endif
endif

SA_CFLAGS += -DLIBC=\"$(OPENJDK_TARGET_LIBC)\"

################################################################################

$(eval $(call SetupJdkLibrary, BUILD_LIBSA, \
    NAME := saproc, \
    OPTIMIZATION := HIGH, \
    DISABLED_WARNINGS_microsoft := 4267, \
    DISABLED_WARNINGS_gcc := sign-compare, \
    DISABLED_WARNINGS_CXX_solstudio := truncwarn unknownpragma, \
    CFLAGS := $(CFLAGS_JDKLIB) $(SA_CFLAGS), \
    CXXFLAGS := $(CXXFLAGS_JDKLIB) $(SA_CFLAGS) $(SA_CXXFLAGS), \
    EXTRA_SRC := $(LIBSA_EXTRA_SRC), \
    LDFLAGS := $(LDFLAGS_JDKLIB) $(SA_LDFLAGS), \
<<<<<<< HEAD
    LIBS_linux := $(SA_LIBS_linux), \
=======
    LIBS_linux := $(LIBDL), \
>>>>>>> f336c729
    LIBS_solaris := -ldl -ldemangle -lthread -lproc, \
    LIBS_macosx := -framework Foundation \
        -framework JavaRuntimeSupport -framework Security -framework CoreFoundation, \
    LIBS_windows := dbgeng.lib, \
))

TARGETS += $(BUILD_LIBSA)

################################################################################<|MERGE_RESOLUTION|>--- conflicted
+++ resolved
@@ -74,11 +74,7 @@
     CXXFLAGS := $(CXXFLAGS_JDKLIB) $(SA_CFLAGS) $(SA_CXXFLAGS), \
     EXTRA_SRC := $(LIBSA_EXTRA_SRC), \
     LDFLAGS := $(LDFLAGS_JDKLIB) $(SA_LDFLAGS), \
-<<<<<<< HEAD
-    LIBS_linux := $(SA_LIBS_linux), \
-=======
-    LIBS_linux := $(LIBDL), \
->>>>>>> f336c729
+    LIBS_linux := $(LIBDL) $(SA_LIBS_linux), \
     LIBS_solaris := -ldl -ldemangle -lthread -lproc, \
     LIBS_macosx := -framework Foundation \
         -framework JavaRuntimeSupport -framework Security -framework CoreFoundation, \

--- conflicted
+++ resolved
@@ -66,12 +66,8 @@
 else
   BUILD_JDK_JTREG_LIBRARIES_LIBS_libstringPlatformChars := -ljava
   BUILD_JDK_JTREG_LIBRARIES_LIBS_libDirectIO := -ljava
-<<<<<<< HEAD
   BUILD_JDK_JTREG_EXCLUDE += exerevokeall.c
-  ifeq ($(OPENJDK_TARGET_OS), linux)
-=======
   ifeq ($(call isTargetOs, linux), true)
->>>>>>> ebac392d
     BUILD_JDK_JTREG_LIBRARIES_LIBS_libInheritedChannel := -ljava
   else ifeq ($(call isTargetOs, solaris), true)
     BUILD_JDK_JTREG_LIBRARIES_LIBS_libInheritedChannel := -ljava

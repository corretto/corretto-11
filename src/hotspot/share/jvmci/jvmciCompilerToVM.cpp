/*
 * Copyright (c) 2011, 2018, Oracle and/or its affiliates. All rights reserved.
 * DO NOT ALTER OR REMOVE COPYRIGHT NOTICES OR THIS FILE HEADER.
 *
 * This code is free software; you can redistribute it and/or modify it
 * under the terms of the GNU General Public License version 2 only, as
 * published by the Free Software Foundation.
 *
 * This code is distributed in the hope that it will be useful, but WITHOUT
 * ANY WARRANTY; without even the implied warranty of MERCHANTABILITY or
 * FITNESS FOR A PARTICULAR PURPOSE.  See the GNU General Public License
 * version 2 for more details (a copy is included in the LICENSE file that
 * accompanied this code).
 *
 * You should have received a copy of the GNU General Public License version
 * 2 along with this work; if not, write to the Free Software Foundation,
 * Inc., 51 Franklin St, Fifth Floor, Boston, MA 02110-1301 USA.
 *
 * Please contact Oracle, 500 Oracle Parkway, Redwood Shores, CA 94065 USA
 * or visit www.oracle.com if you need additional information or have any
 * questions.
 */

#include "precompiled.hpp"
#include "ci/ciUtilities.inline.hpp"
#include "classfile/javaClasses.inline.hpp"
#include "code/scopeDesc.hpp"
#include "interpreter/linkResolver.hpp"
#include "memory/oopFactory.hpp"
#include "oops/cpCache.inline.hpp"
#include "oops/generateOopMap.hpp"
#include "oops/method.inline.hpp"
#include "oops/objArrayOop.inline.hpp"
#include "oops/typeArrayOop.inline.hpp"
#include "compiler/compileBroker.hpp"
#include "compiler/disassembler.hpp"
#include "jvmci/jvmciCompilerToVM.hpp"
#include "jvmci/jvmciCodeInstaller.hpp"
#include "jvmci/jvmciRuntime.hpp"
#include "runtime/fieldDescriptor.inline.hpp"
#include "runtime/flags/jvmFlag.hpp"
#include "runtime/frame.inline.hpp"
#include "runtime/interfaceSupport.inline.hpp"
#include "runtime/jniHandles.inline.hpp"
#include "runtime/timerTrace.hpp"
#include "runtime/vframe_hp.hpp"

JVMCIKlassHandle::JVMCIKlassHandle(Thread* thread, Klass* klass) {
  _thread = thread;
  _klass = klass;
  if (klass != NULL) {
    _holder = Handle(_thread, klass->holder_phantom());
  }
}

JVMCIKlassHandle& JVMCIKlassHandle::operator=(Klass* klass) {
  _klass = klass;
  if (klass != NULL) {
    _holder = Handle(_thread, klass->holder_phantom());
  }
  return *this;
}

void JNIHandleMark::push_jni_handle_block() {
  JavaThread* thread = JavaThread::current();
  if (thread != NULL) {
    // Allocate a new block for JNI handles.
    // Inlined code from jni_PushLocalFrame()
    JNIHandleBlock* java_handles = ((JavaThread*)thread)->active_handles();
    JNIHandleBlock* compile_handles = JNIHandleBlock::allocate_block(thread);
    assert(compile_handles != NULL && java_handles != NULL, "should not be NULL");
    compile_handles->set_pop_frame_link(java_handles);
    thread->set_active_handles(compile_handles);
  }
}

void JNIHandleMark::pop_jni_handle_block() {
  JavaThread* thread = JavaThread::current();
  if (thread != NULL) {
    // Release our JNI handle block
    JNIHandleBlock* compile_handles = thread->active_handles();
    JNIHandleBlock* java_handles = compile_handles->pop_frame_link();
    thread->set_active_handles(java_handles);
    compile_handles->set_pop_frame_link(NULL);
    JNIHandleBlock::release_block(compile_handles, thread); // may block
  }
}

// Entry to native method implementation that transitions current thread to '_thread_in_vm'.
#define C2V_VMENTRY(result_type, name, signature) \
  JNIEXPORT result_type JNICALL c2v_ ## name signature { \
  TRACE_jvmci_1("CompilerToVM::" #name); \
  TRACE_CALL(result_type, jvmci_ ## name signature) \
  JVMCI_VM_ENTRY_MARK; \

#define C2V_END }

oop CompilerToVM::get_jvmci_method(const methodHandle& method, TRAPS) {
  if (method() != NULL) {
    JavaValue result(T_OBJECT);
    JavaCallArguments args;
    args.push_long((jlong) (address) method());
    JavaCalls::call_static(&result, SystemDictionary::HotSpotResolvedJavaMethodImpl_klass(), vmSymbols::fromMetaspace_name(), vmSymbols::method_fromMetaspace_signature(), &args, CHECK_NULL);

    return (oop)result.get_jobject();
  }
  return NULL;
}

oop CompilerToVM::get_jvmci_type(JVMCIKlassHandle& klass, TRAPS) {
  if (!klass.is_null()) {
    JavaValue result(T_OBJECT);
    JavaCallArguments args;
    args.push_oop(Handle(THREAD, klass->java_mirror()));
    JavaCalls::call_static(&result, SystemDictionary::HotSpotResolvedObjectTypeImpl_klass(), vmSymbols::fromMetaspace_name(), vmSymbols::klass_fromMetaspace_signature(), &args, CHECK_NULL);

    return (oop)result.get_jobject();
  }
  return NULL;
}

Handle JavaArgumentUnboxer::next_arg(BasicType expectedType) {
  assert(_index < _args->length(), "out of bounds");
  oop arg=((objArrayOop) (_args))->obj_at(_index++);
  assert(expectedType == T_OBJECT || java_lang_boxing_object::is_instance(arg, expectedType), "arg type mismatch");
  return Handle(Thread::current(), arg);
}

jobjectArray readConfiguration0(JNIEnv *env, TRAPS);

C2V_VMENTRY(jobjectArray, readConfiguration, (JNIEnv *env))
   jobjectArray config = readConfiguration0(env, CHECK_NULL);
   return config;
C2V_END

C2V_VMENTRY(jobject, getFlagValue, (JNIEnv *, jobject c2vm, jobject name_handle))
#define RETURN_BOXED_LONG(value) oop box; jvalue p; p.j = (jlong) (value); box = java_lang_boxing_object::create(T_LONG, &p, CHECK_NULL); return JNIHandles::make_local(THREAD, box);
#define RETURN_BOXED_DOUBLE(value) oop box; jvalue p; p.d = (jdouble) (value); box = java_lang_boxing_object::create(T_DOUBLE, &p, CHECK_NULL); return JNIHandles::make_local(THREAD, box);
  Handle name(THREAD, JNIHandles::resolve(name_handle));
  if (name.is_null()) {
    THROW_0(vmSymbols::java_lang_NullPointerException());
  }
  ResourceMark rm;
  const char* cstring = java_lang_String::as_utf8_string(name());
  JVMFlag* flag = JVMFlag::find_flag(cstring, strlen(cstring), /* allow_locked */ true, /* return_flag */ true);
  if (flag == NULL) {
    return c2vm;
  }
  if (flag->is_bool()) {
    jvalue prim;
    prim.z = flag->get_bool();
    oop box = java_lang_boxing_object::create(T_BOOLEAN, &prim, CHECK_NULL);
    return JNIHandles::make_local(THREAD, box);
  } else if (flag->is_ccstr()) {
    Handle value = java_lang_String::create_from_str(flag->get_ccstr(), CHECK_NULL);
    return JNIHandles::make_local(THREAD, value());
  } else if (flag->is_intx()) {
    RETURN_BOXED_LONG(flag->get_intx());
  } else if (flag->is_int()) {
    RETURN_BOXED_LONG(flag->get_int());
  } else if (flag->is_uint()) {
    RETURN_BOXED_LONG(flag->get_uint());
  } else if (flag->is_uint64_t()) {
    RETURN_BOXED_LONG(flag->get_uint64_t());
  } else if (flag->is_size_t()) {
    RETURN_BOXED_LONG(flag->get_size_t());
  } else if (flag->is_uintx()) {
    RETURN_BOXED_LONG(flag->get_uintx());
  } else if (flag->is_double()) {
    RETURN_BOXED_DOUBLE(flag->get_double());
  } else {
    JVMCI_ERROR_NULL("VM flag %s has unsupported type %s", flag->_name, flag->_type);
  }
#undef RETURN_BOXED_LONG
#undef RETURN_BOXED_DOUBLE
C2V_END

C2V_VMENTRY(jbyteArray, getBytecode, (JNIEnv *, jobject, jobject jvmci_method))
  methodHandle method = CompilerToVM::asMethod(jvmci_method);
  ResourceMark rm;

  int code_size = method->code_size();
  typeArrayOop reconstituted_code = oopFactory::new_byteArray(code_size, CHECK_NULL);

  guarantee(method->method_holder()->is_rewritten(), "Method's holder should be rewritten");
  // iterate over all bytecodes and replace non-Java bytecodes

  for (BytecodeStream s(method); s.next() != Bytecodes::_illegal; ) {
    Bytecodes::Code code = s.code();
    Bytecodes::Code raw_code = s.raw_code();
    int bci = s.bci();
    int len = s.instruction_size();

    // Restore original byte code.
    reconstituted_code->byte_at_put(bci, (jbyte) (s.is_wide()? Bytecodes::_wide : code));
    if (len > 1) {
      memcpy(reconstituted_code->byte_at_addr(bci + 1), s.bcp()+1, len-1);
    }

    if (len > 1) {
      // Restore the big-endian constant pool indexes.
      // Cf. Rewriter::scan_method
      switch (code) {
        case Bytecodes::_getstatic:
        case Bytecodes::_putstatic:
        case Bytecodes::_getfield:
        case Bytecodes::_putfield:
        case Bytecodes::_invokevirtual:
        case Bytecodes::_invokespecial:
        case Bytecodes::_invokestatic:
        case Bytecodes::_invokeinterface:
        case Bytecodes::_invokehandle: {
          int cp_index = Bytes::get_native_u2((address) reconstituted_code->byte_at_addr(bci + 1));
          Bytes::put_Java_u2((address) reconstituted_code->byte_at_addr(bci + 1), (u2) cp_index);
          break;
        }

        case Bytecodes::_invokedynamic: {
          int cp_index = Bytes::get_native_u4((address) reconstituted_code->byte_at_addr(bci + 1));
          Bytes::put_Java_u4((address) reconstituted_code->byte_at_addr(bci + 1), (u4) cp_index);
          break;
        }

        default:
          break;
      }

      // Not all ldc byte code are rewritten.
      switch (raw_code) {
        case Bytecodes::_fast_aldc: {
          int cpc_index = reconstituted_code->byte_at(bci + 1) & 0xff;
          int cp_index = method->constants()->object_to_cp_index(cpc_index);
          assert(cp_index < method->constants()->length(), "sanity check");
          reconstituted_code->byte_at_put(bci + 1, (jbyte) cp_index);
          break;
        }

        case Bytecodes::_fast_aldc_w: {
          int cpc_index = Bytes::get_native_u2((address) reconstituted_code->byte_at_addr(bci + 1));
          int cp_index = method->constants()->object_to_cp_index(cpc_index);
          assert(cp_index < method->constants()->length(), "sanity check");
          Bytes::put_Java_u2((address) reconstituted_code->byte_at_addr(bci + 1), (u2) cp_index);
          break;
        }

        default:
          break;
      }
    }
  }

  return (jbyteArray) JNIHandles::make_local(THREAD, reconstituted_code);
C2V_END

C2V_VMENTRY(jint, getExceptionTableLength, (JNIEnv *, jobject, jobject jvmci_method))
  ResourceMark rm;
  methodHandle method = CompilerToVM::asMethod(jvmci_method);
  return method->exception_table_length();
C2V_END

C2V_VMENTRY(jlong, getExceptionTableStart, (JNIEnv *, jobject, jobject jvmci_method))
  ResourceMark rm;
  methodHandle method = CompilerToVM::asMethod(jvmci_method);
  if (method->exception_table_length() == 0) {
    return 0L;
  }
  return (jlong) (address) method->exception_table_start();
C2V_END

C2V_VMENTRY(jobject, asResolvedJavaMethod, (JNIEnv *, jobject, jobject executable_handle))
  oop executable = JNIHandles::resolve(executable_handle);
  oop mirror = NULL;
  int slot = 0;

  if (executable->klass() == SystemDictionary::reflect_Constructor_klass()) {
    mirror = java_lang_reflect_Constructor::clazz(executable);
    slot = java_lang_reflect_Constructor::slot(executable);
  } else {
    assert(executable->klass() == SystemDictionary::reflect_Method_klass(), "wrong type");
    mirror = java_lang_reflect_Method::clazz(executable);
    slot = java_lang_reflect_Method::slot(executable);
  }
  Klass* holder = java_lang_Class::as_Klass(mirror);
  methodHandle method = InstanceKlass::cast(holder)->method_with_idnum(slot);
  oop result = CompilerToVM::get_jvmci_method(method, CHECK_NULL);
  return JNIHandles::make_local(THREAD, result);
}

C2V_VMENTRY(jobject, getResolvedJavaMethod, (JNIEnv *, jobject, jobject base, jlong offset))
  methodHandle method;
  oop base_object = JNIHandles::resolve(base);
  if (base_object == NULL) {
    method = *((Method**)(offset));
  } else if (base_object->is_a(SystemDictionary::ResolvedMethodName_klass())) {
    method = (Method*) (intptr_t) base_object->long_field(offset);
  } else if (base_object->is_a(SystemDictionary::HotSpotResolvedJavaMethodImpl_klass())) {
    method = *((Method**)(HotSpotResolvedJavaMethodImpl::metaspaceMethod(base_object) + offset));
  } else {
    THROW_MSG_0(vmSymbols::java_lang_IllegalArgumentException(),
                err_msg("Unexpected type: %s", base_object->klass()->external_name()));
  }
  assert (method.is_null() || method->is_method(), "invalid read");
  oop result = CompilerToVM::get_jvmci_method(method, CHECK_NULL);
  return JNIHandles::make_local(THREAD, result);
}

C2V_VMENTRY(jobject, getConstantPool, (JNIEnv *, jobject, jobject object_handle))
  constantPoolHandle cp;
  oop object = JNIHandles::resolve(object_handle);
  if (object == NULL) {
    THROW_0(vmSymbols::java_lang_NullPointerException());
  }
  if (object->is_a(SystemDictionary::HotSpotResolvedJavaMethodImpl_klass())) {
    cp = CompilerToVM::asMethod(object)->constMethod()->constants();
  } else if (object->is_a(SystemDictionary::HotSpotResolvedObjectTypeImpl_klass())) {
    cp = InstanceKlass::cast(CompilerToVM::asKlass(object))->constants();
  } else {
    THROW_MSG_0(vmSymbols::java_lang_IllegalArgumentException(),
                err_msg("Unexpected type: %s", object->klass()->external_name()));
  }
  assert(!cp.is_null(), "npe");
  JavaValue method_result(T_OBJECT);
  JavaCallArguments args;
  args.push_long((jlong) (address) cp());
  JavaCalls::call_static(&method_result, SystemDictionary::HotSpotConstantPool_klass(), vmSymbols::fromMetaspace_name(), vmSymbols::constantPool_fromMetaspace_signature(), &args, CHECK_NULL);
  return JNIHandles::make_local(THREAD, (oop)method_result.get_jobject());
}

C2V_VMENTRY(jobject, getResolvedJavaType, (JNIEnv *, jobject, jobject base, jlong offset, jboolean compressed))
  JVMCIKlassHandle klass(THREAD);
  oop base_object = JNIHandles::resolve(base);
  jlong base_address = 0;
  if (base_object != NULL && offset == oopDesc::klass_offset_in_bytes()) {
    klass = base_object->klass();
  } else if (!compressed) {
    if (base_object != NULL) {
      if (base_object->is_a(SystemDictionary::HotSpotResolvedJavaMethodImpl_klass())) {
        base_address = HotSpotResolvedJavaMethodImpl::metaspaceMethod(base_object);
      } else if (base_object->is_a(SystemDictionary::HotSpotConstantPool_klass())) {
        base_address = HotSpotConstantPool::metaspaceConstantPool(base_object);
      } else if (base_object->is_a(SystemDictionary::HotSpotResolvedObjectTypeImpl_klass())) {
        base_address = (jlong) CompilerToVM::asKlass(base_object);
      } else if (base_object->is_a(SystemDictionary::Class_klass())) {
        base_address = (jlong) (address) base_object;
      } else {
        THROW_MSG_0(vmSymbols::java_lang_IllegalArgumentException(),
                    err_msg("Unexpected arguments: %s " JLONG_FORMAT " %s", base_object->klass()->external_name(), offset, compressed ? "true" : "false"));
      }
    }
    klass = *((Klass**) (intptr_t) (base_address + offset));
  } else {
    THROW_MSG_0(vmSymbols::java_lang_IllegalArgumentException(),
                err_msg("Unexpected arguments: %s " JLONG_FORMAT " %s",
                        base_object != NULL ? base_object->klass()->external_name() : "null",
                        offset, compressed ? "true" : "false"));
  }
  assert (klass == NULL || klass->is_klass(), "invalid read");
  oop result = CompilerToVM::get_jvmci_type(klass, CHECK_NULL);
  return JNIHandles::make_local(THREAD, result);
}

C2V_VMENTRY(jobject, findUniqueConcreteMethod, (JNIEnv *, jobject, jobject jvmci_type, jobject jvmci_method))
  ResourceMark rm;
  methodHandle method = CompilerToVM::asMethod(jvmci_method);
  Klass* holder = CompilerToVM::asKlass(jvmci_type);
  if (holder->is_interface()) {
    THROW_MSG_0(vmSymbols::java_lang_InternalError(), err_msg("Interface %s should be handled in Java code", holder->external_name()));
  }

<<<<<<< HEAD
=======
  if (method->can_be_statically_bound()) {
    THROW_MSG_0(vmSymbols::java_lang_InternalError(), err_msg("Effectively static method %s.%s should be handled in Java code", method->method_holder()->external_name(), method->external_name()));
  }

>>>>>>> f336c729
  methodHandle ucm;
  {
    MutexLocker locker(Compile_lock);
    ucm = Dependencies::find_unique_concrete_method(holder, method());
  }
  oop result = CompilerToVM::get_jvmci_method(ucm, CHECK_NULL);
  return JNIHandles::make_local(THREAD, result);
C2V_END

C2V_VMENTRY(jobject, getImplementor, (JNIEnv *, jobject, jobject jvmci_type))
  Klass* klass = CompilerToVM::asKlass(jvmci_type);
  if (!klass->is_interface()) {
    THROW_MSG_0(vmSymbols::java_lang_IllegalArgumentException(),
        err_msg("Expected interface type, got %s", klass->external_name()));
  }
  InstanceKlass* iklass = InstanceKlass::cast(klass);
  JVMCIKlassHandle handle(THREAD);
  {
    // Need Compile_lock around implementor()
    MutexLocker locker(Compile_lock);
    handle = iklass->implementor();
  }
  oop implementor = CompilerToVM::get_jvmci_type(handle, CHECK_NULL);
  return JNIHandles::make_local(THREAD, implementor);
C2V_END

C2V_VMENTRY(jboolean, methodIsIgnoredBySecurityStackWalk,(JNIEnv *, jobject, jobject jvmci_method))
  methodHandle method = CompilerToVM::asMethod(jvmci_method);
  return method->is_ignored_by_security_stack_walk();
C2V_END

C2V_VMENTRY(jboolean, isCompilable,(JNIEnv *, jobject, jobject jvmci_method))
  methodHandle method = CompilerToVM::asMethod(jvmci_method);
  constantPoolHandle cp = method->constMethod()->constants();
  assert(!cp.is_null(), "npe");
  // don't inline method when constant pool contains a CONSTANT_Dynamic
  return !method->is_not_compilable(CompLevel_full_optimization) && !cp->has_dynamic_constant();
C2V_END

C2V_VMENTRY(jboolean, hasNeverInlineDirective,(JNIEnv *, jobject, jobject jvmci_method))
  methodHandle method = CompilerToVM::asMethod(jvmci_method);
  return !Inline || CompilerOracle::should_not_inline(method) || method->dont_inline();
C2V_END

C2V_VMENTRY(jboolean, shouldInlineMethod,(JNIEnv *, jobject, jobject jvmci_method))
  methodHandle method = CompilerToVM::asMethod(jvmci_method);
  return CompilerOracle::should_inline(method) || method->force_inline();
C2V_END

C2V_VMENTRY(jobject, lookupType, (JNIEnv*, jobject, jstring jname, jclass accessing_class, jboolean resolve))
  ResourceMark rm;
  Handle name(THREAD, JNIHandles::resolve(jname));
  Symbol* class_name = java_lang_String::as_symbol(name(), CHECK_0);
  if (java_lang_String::length(name()) <= 1) {
    THROW_MSG_0(vmSymbols::java_lang_InternalError(), err_msg("Primitive type %s should be handled in Java code", class_name->as_C_string()));
  }

  JVMCIKlassHandle resolved_klass(THREAD);
  if (JNIHandles::resolve(accessing_class) == NULL) {
    THROW_0(vmSymbols::java_lang_NullPointerException());
  }
  Klass* accessing_klass = java_lang_Class::as_Klass(JNIHandles::resolve(accessing_class));
  Handle class_loader(THREAD, accessing_klass->class_loader());
  Handle protection_domain(THREAD, accessing_klass->protection_domain());

  if (resolve) {
    resolved_klass = SystemDictionary::resolve_or_null(class_name, class_loader, protection_domain, CHECK_0);
  } else {
    if (class_name->byte_at(0) == 'L' &&
      class_name->byte_at(class_name->utf8_length()-1) == ';') {
      // This is a name from a signature.  Strip off the trimmings.
      // Call recursive to keep scope of strippedsym.
      TempNewSymbol strippedsym = SymbolTable::new_symbol(class_name->as_utf8()+1,
                                                          class_name->utf8_length()-2,
                                                          CHECK_0);
      resolved_klass = SystemDictionary::find(strippedsym, class_loader, protection_domain, CHECK_0);
    } else if (FieldType::is_array(class_name)) {
      FieldArrayInfo fd;
      // dimension and object_key in FieldArrayInfo are assigned as a side-effect
      // of this call
      BasicType t = FieldType::get_array_info(class_name, fd, CHECK_0);
      if (t == T_OBJECT) {
        TempNewSymbol strippedsym = SymbolTable::new_symbol(class_name->as_utf8()+1+fd.dimension(),
                                                            class_name->utf8_length()-2-fd.dimension(),
                                                            CHECK_0);
        // naked oop "k" is OK here -- we assign back into it
        resolved_klass = SystemDictionary::find(strippedsym,
                                                             class_loader,
                                                             protection_domain,
                                                             CHECK_0);
        if (!resolved_klass.is_null()) {
          resolved_klass = resolved_klass->array_klass(fd.dimension(), CHECK_0);
        }
      } else {
        resolved_klass = TypeArrayKlass::cast(Universe::typeArrayKlassObj(t))->array_klass(fd.dimension(), CHECK_0);
      }
    }
  }
  oop result = CompilerToVM::get_jvmci_type(resolved_klass, CHECK_NULL);
  return JNIHandles::make_local(THREAD, result);
C2V_END

C2V_VMENTRY(jobject, resolveConstantInPool, (JNIEnv*, jobject, jobject jvmci_constant_pool, jint index))
  constantPoolHandle cp = CompilerToVM::asConstantPool(jvmci_constant_pool);
  oop result = cp->resolve_constant_at(index, CHECK_NULL);
  return JNIHandles::make_local(THREAD, result);
C2V_END

C2V_VMENTRY(jobject, resolvePossiblyCachedConstantInPool, (JNIEnv*, jobject, jobject jvmci_constant_pool, jint index))
  constantPoolHandle cp = CompilerToVM::asConstantPool(jvmci_constant_pool);
  oop result = cp->resolve_possibly_cached_constant_at(index, CHECK_NULL);
  return JNIHandles::make_local(THREAD, result);
C2V_END

C2V_VMENTRY(jint, lookupNameAndTypeRefIndexInPool, (JNIEnv*, jobject, jobject jvmci_constant_pool, jint index))
  constantPoolHandle cp = CompilerToVM::asConstantPool(jvmci_constant_pool);
  return cp->name_and_type_ref_index_at(index);
C2V_END

C2V_VMENTRY(jobject, lookupNameInPool, (JNIEnv*, jobject, jobject jvmci_constant_pool, jint which))
  constantPoolHandle cp = CompilerToVM::asConstantPool(jvmci_constant_pool);
  Handle sym = java_lang_String::create_from_symbol(cp->name_ref_at(which), CHECK_NULL);
  return JNIHandles::make_local(THREAD, sym());
C2V_END

C2V_VMENTRY(jobject, lookupSignatureInPool, (JNIEnv*, jobject, jobject jvmci_constant_pool, jint which))
  constantPoolHandle cp = CompilerToVM::asConstantPool(jvmci_constant_pool);
  Handle sym = java_lang_String::create_from_symbol(cp->signature_ref_at(which), CHECK_NULL);
  return JNIHandles::make_local(THREAD, sym());
C2V_END

C2V_VMENTRY(jint, lookupKlassRefIndexInPool, (JNIEnv*, jobject, jobject jvmci_constant_pool, jint index))
  constantPoolHandle cp = CompilerToVM::asConstantPool(jvmci_constant_pool);
  return cp->klass_ref_index_at(index);
C2V_END

C2V_VMENTRY(jobject, resolveTypeInPool, (JNIEnv*, jobject, jobject jvmci_constant_pool, jint index))
  constantPoolHandle cp = CompilerToVM::asConstantPool(jvmci_constant_pool);
  Klass* klass = cp->klass_at(index, CHECK_NULL);
  JVMCIKlassHandle resolved_klass(THREAD, klass);
  if (resolved_klass->is_instance_klass()) {
    InstanceKlass::cast(resolved_klass())->link_class_or_fail(THREAD);
  }
  oop jvmci_type = CompilerToVM::get_jvmci_type(resolved_klass, CHECK_NULL);
  return JNIHandles::make_local(THREAD, jvmci_type);
C2V_END

C2V_VMENTRY(jobject, lookupKlassInPool, (JNIEnv*, jobject, jobject jvmci_constant_pool, jint index, jbyte opcode))
  constantPoolHandle cp = CompilerToVM::asConstantPool(jvmci_constant_pool);
  Klass* loading_klass = cp->pool_holder();
  bool is_accessible = false;
  JVMCIKlassHandle klass(THREAD, JVMCIEnv::get_klass_by_index(cp, index, is_accessible, loading_klass));
  Symbol* symbol = NULL;
  if (klass == NULL) {
    symbol = cp->klass_name_at(index);
  }
  oop result_oop;
  if (!klass.is_null()) {
    result_oop = CompilerToVM::get_jvmci_type(klass, CHECK_NULL);
  } else {
    Handle result = java_lang_String::create_from_symbol(symbol, CHECK_NULL);
    result_oop = result();
  }
  return JNIHandles::make_local(THREAD, result_oop);
C2V_END

C2V_VMENTRY(jobject, lookupAppendixInPool, (JNIEnv*, jobject, jobject jvmci_constant_pool, jint index))
  constantPoolHandle cp = CompilerToVM::asConstantPool(jvmci_constant_pool);
  oop appendix_oop = ConstantPool::appendix_at_if_loaded(cp, index);
  return JNIHandles::make_local(THREAD, appendix_oop);
C2V_END

C2V_VMENTRY(jobject, lookupMethodInPool, (JNIEnv*, jobject, jobject jvmci_constant_pool, jint index, jbyte opcode))
  constantPoolHandle cp = CompilerToVM::asConstantPool(jvmci_constant_pool);
  InstanceKlass* pool_holder = cp->pool_holder();
  Bytecodes::Code bc = (Bytecodes::Code) (((int) opcode) & 0xFF);
  methodHandle method = JVMCIEnv::get_method_by_index(cp, index, bc, pool_holder);
  oop result = CompilerToVM::get_jvmci_method(method, CHECK_NULL);
  return JNIHandles::make_local(THREAD, result);
C2V_END

C2V_VMENTRY(jint, constantPoolRemapInstructionOperandFromCache, (JNIEnv*, jobject, jobject jvmci_constant_pool, jint index))
  constantPoolHandle cp = CompilerToVM::asConstantPool(jvmci_constant_pool);
  return cp->remap_instruction_operand_from_cache(index);
C2V_END

C2V_VMENTRY(jobject, resolveFieldInPool, (JNIEnv*, jobject, jobject jvmci_constant_pool, jint index, jobject jvmci_method, jbyte opcode, jintArray info_handle))
  ResourceMark rm;
  constantPoolHandle cp = CompilerToVM::asConstantPool(jvmci_constant_pool);
  Bytecodes::Code code = (Bytecodes::Code)(((int) opcode) & 0xFF);
  fieldDescriptor fd;
  LinkInfo link_info(cp, index, (jvmci_method != NULL) ? CompilerToVM::asMethod(jvmci_method) : NULL, CHECK_0);
  LinkResolver::resolve_field(fd, link_info, Bytecodes::java_code(code), false, CHECK_0);
  typeArrayOop info = (typeArrayOop) JNIHandles::resolve(info_handle);
  if (info == NULL || info->length() != 3) {
    JVMCI_ERROR_NULL("info must not be null and have a length of 3");
  }
  info->int_at_put(0, fd.access_flags().as_int());
  info->int_at_put(1, fd.offset());
  info->int_at_put(2, fd.index());
  JVMCIKlassHandle handle(THREAD, fd.field_holder());
  oop field_holder = CompilerToVM::get_jvmci_type(handle, CHECK_NULL);
  return JNIHandles::make_local(THREAD, field_holder);
C2V_END

C2V_VMENTRY(jint, getVtableIndexForInterfaceMethod, (JNIEnv *, jobject, jobject jvmci_type, jobject jvmci_method))
  ResourceMark rm;
  Klass* klass = CompilerToVM::asKlass(jvmci_type);
  Method* method = CompilerToVM::asMethod(jvmci_method);
  if (klass->is_interface()) {
    THROW_MSG_0(vmSymbols::java_lang_InternalError(), err_msg("Interface %s should be handled in Java code", klass->external_name()));
  }
  if (!method->method_holder()->is_interface()) {
    THROW_MSG_0(vmSymbols::java_lang_InternalError(), err_msg("Method %s is not held by an interface, this case should be handled in Java code", method->name_and_sig_as_C_string()));
  }
  if (!InstanceKlass::cast(klass)->is_linked()) {
    THROW_MSG_0(vmSymbols::java_lang_InternalError(), err_msg("Class %s must be linked", klass->external_name()));
  }
  return LinkResolver::vtable_index_of_interface_method(klass, method);
C2V_END

C2V_VMENTRY(jobject, resolveMethod, (JNIEnv *, jobject, jobject receiver_jvmci_type, jobject jvmci_method, jobject caller_jvmci_type))
  Klass* recv_klass = CompilerToVM::asKlass(receiver_jvmci_type);
  Klass* caller_klass = CompilerToVM::asKlass(caller_jvmci_type);
  methodHandle method = CompilerToVM::asMethod(jvmci_method);

  Klass* resolved     = method->method_holder();
  Symbol* h_name      = method->name();
  Symbol* h_signature = method->signature();

  if (MethodHandles::is_signature_polymorphic_method(method())) {
      // Signature polymorphic methods are already resolved, JVMCI just returns NULL in this case.
      return NULL;
  }

  LinkInfo link_info(resolved, h_name, h_signature, caller_klass);
  methodHandle m;
  // Only do exact lookup if receiver klass has been linked.  Otherwise,
  // the vtable has not been setup, and the LinkResolver will fail.
  if (recv_klass->is_array_klass() ||
      (InstanceKlass::cast(recv_klass)->is_linked() && !recv_klass->is_interface())) {
    if (resolved->is_interface()) {
      m = LinkResolver::resolve_interface_call_or_null(recv_klass, link_info);
    } else {
      m = LinkResolver::resolve_virtual_call_or_null(recv_klass, link_info);
    }
  }

  if (m.is_null()) {
    // Return NULL if there was a problem with lookup (uninitialized class, etc.)
    return NULL;
  }

  oop result = CompilerToVM::get_jvmci_method(m, CHECK_NULL);
  return JNIHandles::make_local(THREAD, result);
C2V_END

C2V_VMENTRY(jboolean, hasFinalizableSubclass,(JNIEnv *, jobject, jobject jvmci_type))
  Klass* klass = CompilerToVM::asKlass(jvmci_type);
  assert(klass != NULL, "method must not be called for primitive types");
  return Dependencies::find_finalizable_subclass(klass) != NULL;
C2V_END

C2V_VMENTRY(jobject, getClassInitializer, (JNIEnv *, jobject, jobject jvmci_type))
  Klass* klass = CompilerToVM::asKlass(jvmci_type);
  if (!klass->is_instance_klass()) {
    return NULL;
  }
  InstanceKlass* iklass = InstanceKlass::cast(klass);
  oop result = CompilerToVM::get_jvmci_method(iklass->class_initializer(), CHECK_NULL);
  return JNIHandles::make_local(THREAD, result);
C2V_END

C2V_VMENTRY(jlong, getMaxCallTargetOffset, (JNIEnv*, jobject, jlong addr))
  address target_addr = (address) addr;
  if (target_addr != 0x0) {
    int64_t off_low = (int64_t)target_addr - ((int64_t)CodeCache::low_bound() + sizeof(int));
    int64_t off_high = (int64_t)target_addr - ((int64_t)CodeCache::high_bound() + sizeof(int));
    return MAX2(ABS(off_low), ABS(off_high));
  }
  return -1;
C2V_END

C2V_VMENTRY(void, setNotInlinableOrCompilable,(JNIEnv *, jobject,  jobject jvmci_method))
  methodHandle method = CompilerToVM::asMethod(jvmci_method);
  method->set_not_c1_compilable();
  method->set_not_c2_compilable();
  method->set_dont_inline(true);
C2V_END

C2V_VMENTRY(jint, installCode, (JNIEnv *jniEnv, jobject, jobject target, jobject compiled_code, jobject installed_code, jobject speculation_log))
  ResourceMark rm;
  HandleMark hm;
  JNIHandleMark jni_hm;

  Handle target_handle(THREAD, JNIHandles::resolve(target));
  Handle compiled_code_handle(THREAD, JNIHandles::resolve(compiled_code));
  CodeBlob* cb = NULL;
  Handle installed_code_handle(THREAD, JNIHandles::resolve(installed_code));
  Handle speculation_log_handle(THREAD, JNIHandles::resolve(speculation_log));

  JVMCICompiler* compiler = JVMCICompiler::instance(true, CHECK_JNI_ERR);

  TraceTime install_time("installCode", JVMCICompiler::codeInstallTimer());
  bool is_immutable_PIC = HotSpotCompiledCode::isImmutablePIC(compiled_code_handle) > 0;
  CodeInstaller installer(is_immutable_PIC);
  JVMCIEnv::CodeInstallResult result = installer.install(compiler, target_handle, compiled_code_handle, cb, installed_code_handle, speculation_log_handle, CHECK_0);

  if (PrintCodeCacheOnCompilation) {
    stringStream s;
    // Dump code cache  into a buffer before locking the tty,
    {
      MutexLockerEx mu(CodeCache_lock, Mutex::_no_safepoint_check_flag);
      CodeCache::print_summary(&s, false);
    }
    ttyLocker ttyl;
    tty->print_raw_cr(s.as_string());
  }

  if (result != JVMCIEnv::ok) {
    assert(cb == NULL, "should be");
  } else {
    if (installed_code_handle.not_null()) {
      assert(installed_code_handle->is_a(InstalledCode::klass()), "wrong type");
      nmethod::invalidate_installed_code(installed_code_handle, CHECK_0);
      {
        // Ensure that all updates to the InstalledCode fields are consistent.
        MutexLockerEx pl(Patching_lock, Mutex::_no_safepoint_check_flag);
        InstalledCode::set_address(installed_code_handle, (jlong) cb);
        InstalledCode::set_version(installed_code_handle, InstalledCode::version(installed_code_handle) + 1);
        if (cb->is_nmethod()) {
          InstalledCode::set_entryPoint(installed_code_handle, (jlong) cb->as_nmethod_or_null()->verified_entry_point());
        } else {
          InstalledCode::set_entryPoint(installed_code_handle, (jlong) cb->code_begin());
        }
        if (installed_code_handle->is_a(HotSpotInstalledCode::klass())) {
          HotSpotInstalledCode::set_size(installed_code_handle, cb->size());
          HotSpotInstalledCode::set_codeStart(installed_code_handle, (jlong) cb->code_begin());
          HotSpotInstalledCode::set_codeSize(installed_code_handle, cb->code_size());
        }
      }
    }
  }
  return result;
C2V_END

C2V_VMENTRY(jint, getMetadata, (JNIEnv *jniEnv, jobject, jobject target, jobject compiled_code, jobject metadata))
  ResourceMark rm;
  HandleMark hm;

  Handle target_handle(THREAD, JNIHandles::resolve(target));
  Handle compiled_code_handle(THREAD, JNIHandles::resolve(compiled_code));
  Handle metadata_handle(THREAD, JNIHandles::resolve(metadata));

  CodeMetadata code_metadata;
  CodeBlob *cb = NULL;
  CodeInstaller installer(true /* immutable PIC compilation */);

  JVMCIEnv::CodeInstallResult result = installer.gather_metadata(target_handle, compiled_code_handle, code_metadata, CHECK_0);
  if (result != JVMCIEnv::ok) {
    return result;
  }

  if (code_metadata.get_nr_pc_desc() > 0) {
    typeArrayHandle pcArrayOop = oopFactory::new_byteArray_handle(sizeof(PcDesc) * code_metadata.get_nr_pc_desc(), CHECK_(JVMCIEnv::cache_full));
    memcpy(pcArrayOop->byte_at_addr(0), code_metadata.get_pc_desc(), sizeof(PcDesc) * code_metadata.get_nr_pc_desc());
    HotSpotMetaData::set_pcDescBytes(metadata_handle, pcArrayOop());
  }

  if (code_metadata.get_scopes_size() > 0) {
    typeArrayHandle scopesArrayOop = oopFactory::new_byteArray_handle(code_metadata.get_scopes_size(), CHECK_(JVMCIEnv::cache_full));
    memcpy(scopesArrayOop->byte_at_addr(0), code_metadata.get_scopes_desc(), code_metadata.get_scopes_size());
    HotSpotMetaData::set_scopesDescBytes(metadata_handle, scopesArrayOop());
  }

  RelocBuffer* reloc_buffer = code_metadata.get_reloc_buffer();
  typeArrayHandle relocArrayOop = oopFactory::new_byteArray_handle((int) reloc_buffer->size(), CHECK_(JVMCIEnv::cache_full));
  if (reloc_buffer->size() > 0) {
    memcpy(relocArrayOop->byte_at_addr(0), reloc_buffer->begin(), reloc_buffer->size());
  }
  HotSpotMetaData::set_relocBytes(metadata_handle, relocArrayOop());

  const OopMapSet* oopMapSet = installer.oopMapSet();
  {
    ResourceMark mark;
    ImmutableOopMapBuilder builder(oopMapSet);
    int oopmap_size = builder.heap_size();
    typeArrayHandle oopMapArrayHandle = oopFactory::new_byteArray_handle(oopmap_size, CHECK_(JVMCIEnv::cache_full));
    builder.generate_into((address) oopMapArrayHandle->byte_at_addr(0));
    HotSpotMetaData::set_oopMaps(metadata_handle, oopMapArrayHandle());
  }

  AOTOopRecorder* recorder = code_metadata.get_oop_recorder();

  int nr_meta_refs = recorder->nr_meta_refs();
  objArrayOop metadataArray = oopFactory::new_objectArray(nr_meta_refs, CHECK_(JVMCIEnv::cache_full));
  objArrayHandle metadataArrayHandle(THREAD, metadataArray);
  for (int i = 0; i < nr_meta_refs; ++i) {
    jobject element = recorder->meta_element(i);
    if (element == NULL) {
      return JVMCIEnv::cache_full;
    }
    metadataArrayHandle->obj_at_put(i, JNIHandles::resolve(element));
  }
  HotSpotMetaData::set_metadata(metadata_handle, metadataArrayHandle());

  ExceptionHandlerTable* handler = code_metadata.get_exception_table();
  int table_size = handler->size_in_bytes();
  typeArrayHandle exceptionArrayOop = oopFactory::new_byteArray_handle(table_size, CHECK_(JVMCIEnv::cache_full));

  if (table_size > 0) {
    handler->copy_bytes_to((address) exceptionArrayOop->byte_at_addr(0));
  }
  HotSpotMetaData::set_exceptionBytes(metadata_handle, exceptionArrayOop());

  return result;
C2V_END

C2V_VMENTRY(void, resetCompilationStatistics, (JNIEnv *jniEnv, jobject))
  JVMCICompiler* compiler = JVMCICompiler::instance(true, CHECK);
  CompilerStatistics* stats = compiler->stats();
  stats->_standard.reset();
  stats->_osr.reset();
C2V_END

C2V_VMENTRY(jobject, disassembleCodeBlob, (JNIEnv *jniEnv, jobject, jobject installedCode))
  ResourceMark rm;
  HandleMark hm;

  if (installedCode == NULL) {
    THROW_MSG_NULL(vmSymbols::java_lang_NullPointerException(), "installedCode is null");
  }

  jlong codeBlob = InstalledCode::address(installedCode);
  if (codeBlob == 0L) {
    return NULL;
  }

  CodeBlob* cb = (CodeBlob*) (address) codeBlob;
  if (cb == NULL) {
    return NULL;
  }

  // We don't want the stringStream buffer to resize during disassembly as it
  // uses scoped resource memory. If a nested function called during disassembly uses
  // a ResourceMark and the buffer expands within the scope of the mark,
  // the buffer becomes garbage when that scope is exited. Experience shows that
  // the disassembled code is typically about 10x the code size so a fixed buffer
  // sized to 20x code size plus a fixed amount for header info should be sufficient.
  int bufferSize = cb->code_size() * 20 + 1024;
  char* buffer = NEW_RESOURCE_ARRAY(char, bufferSize);
  stringStream st(buffer, bufferSize);
  if (cb->is_nmethod()) {
    nmethod* nm = (nmethod*) cb;
    if (!nm->is_alive()) {
      return NULL;
    }
  }
  Disassembler::decode(cb, &st);
  if (st.size() <= 0) {
    return NULL;
  }

  Handle result = java_lang_String::create_from_platform_dependent_str(st.as_string(), CHECK_NULL);
  return JNIHandles::make_local(THREAD, result());
C2V_END

C2V_VMENTRY(jobject, getStackTraceElement, (JNIEnv*, jobject, jobject jvmci_method, int bci))
  ResourceMark rm;
  HandleMark hm;

  methodHandle method = CompilerToVM::asMethod(jvmci_method);
  oop element = java_lang_StackTraceElement::create(method, bci, CHECK_NULL);
  return JNIHandles::make_local(THREAD, element);
C2V_END

C2V_VMENTRY(jobject, executeInstalledCode, (JNIEnv*, jobject, jobject args, jobject hotspotInstalledCode))
  ResourceMark rm;
  HandleMark hm;

  jlong nmethodValue = InstalledCode::address(hotspotInstalledCode);
  if (nmethodValue == 0L) {
    THROW_NULL(vmSymbols::jdk_vm_ci_code_InvalidInstalledCodeException());
  }
  nmethod* nm = (nmethod*) (address) nmethodValue;
  methodHandle mh = nm->method();
  Symbol* signature = mh->signature();
  JavaCallArguments jca(mh->size_of_parameters());

  JavaArgumentUnboxer jap(signature, &jca, (arrayOop) JNIHandles::resolve(args), mh->is_static());
  JavaValue result(jap.get_ret_type());
  jca.set_alternative_target(nm);
  JavaCalls::call(&result, mh, &jca, CHECK_NULL);

  if (jap.get_ret_type() == T_VOID) {
    return NULL;
  } else if (jap.get_ret_type() == T_OBJECT || jap.get_ret_type() == T_ARRAY) {
    return JNIHandles::make_local(THREAD, (oop) result.get_jobject());
  } else {
    jvalue *value = (jvalue *) result.get_value_addr();
    // Narrow the value down if required (Important on big endian machines)
    switch (jap.get_ret_type()) {
      case T_BOOLEAN:
       value->z = (jboolean) value->i;
       break;
      case T_BYTE:
       value->b = (jbyte) value->i;
       break;
      case T_CHAR:
       value->c = (jchar) value->i;
       break;
      case T_SHORT:
       value->s = (jshort) value->i;
       break;
      default:
        break;
    }
    oop o = java_lang_boxing_object::create(jap.get_ret_type(), value, CHECK_NULL);
    return JNIHandles::make_local(THREAD, o);
  }
C2V_END

C2V_VMENTRY(jlongArray, getLineNumberTable, (JNIEnv *, jobject, jobject jvmci_method))
  Method* method = CompilerToVM::asMethod(jvmci_method);
  if (!method->has_linenumber_table()) {
    return NULL;
  }
  u2 num_entries = 0;
  CompressedLineNumberReadStream streamForSize(method->compressed_linenumber_table());
  while (streamForSize.read_pair()) {
    num_entries++;
  }

  CompressedLineNumberReadStream stream(method->compressed_linenumber_table());
  typeArrayOop result = oopFactory::new_longArray(2 * num_entries, CHECK_NULL);

  int i = 0;
  jlong value;
  while (stream.read_pair()) {
    value = ((long) stream.bci());
    result->long_at_put(i, value);
    value = ((long) stream.line());
    result->long_at_put(i + 1, value);
    i += 2;
  }

  return (jlongArray) JNIHandles::make_local(THREAD, result);
C2V_END

C2V_VMENTRY(jlong, getLocalVariableTableStart, (JNIEnv *, jobject, jobject jvmci_method))
  ResourceMark rm;
  Method* method = CompilerToVM::asMethod(jvmci_method);
  if (!method->has_localvariable_table()) {
    return 0;
  }
  return (jlong) (address) method->localvariable_table_start();
C2V_END

C2V_VMENTRY(jint, getLocalVariableTableLength, (JNIEnv *, jobject, jobject jvmci_method))
  ResourceMark rm;
  Method* method = CompilerToVM::asMethod(jvmci_method);
  return method->localvariable_table_length();
C2V_END

C2V_VMENTRY(void, reprofile, (JNIEnv*, jobject, jobject jvmci_method))
  Method* method = CompilerToVM::asMethod(jvmci_method);
  MethodCounters* mcs = method->method_counters();
  if (mcs != NULL) {
    mcs->clear_counters();
  }
  NOT_PRODUCT(method->set_compiled_invocation_count(0));

  CompiledMethod* code = method->code();
  if (code != NULL) {
    code->make_not_entrant();
  }

  MethodData* method_data = method->method_data();
  if (method_data == NULL) {
    ClassLoaderData* loader_data = method->method_holder()->class_loader_data();
    method_data = MethodData::allocate(loader_data, method, CHECK);
    method->set_method_data(method_data);
  } else {
    method_data->initialize();
  }
C2V_END


C2V_VMENTRY(void, invalidateInstalledCode, (JNIEnv*, jobject, jobject installed_code))
  Handle installed_code_handle(THREAD, JNIHandles::resolve(installed_code));
  nmethod::invalidate_installed_code(installed_code_handle, CHECK);
C2V_END

C2V_VMENTRY(jlongArray, collectCounters, (JNIEnv*, jobject))
  typeArrayOop arrayOop = oopFactory::new_longArray(JVMCICounterSize, CHECK_NULL);
  JavaThread::collect_counters(arrayOop);
  return (jlongArray) JNIHandles::make_local(THREAD, arrayOop);
C2V_END

C2V_VMENTRY(int, allocateCompileId, (JNIEnv*, jobject, jobject jvmci_method, int entry_bci))
  HandleMark hm;
  ResourceMark rm;
  if (JNIHandles::resolve(jvmci_method) == NULL) {
    THROW_0(vmSymbols::java_lang_NullPointerException());
  }
  Method* method = CompilerToVM::asMethod(jvmci_method);
  if (entry_bci >= method->code_size() || entry_bci < -1) {
    THROW_MSG_0(vmSymbols::java_lang_IllegalArgumentException(), err_msg("Unexpected bci %d", entry_bci));
  }
  return CompileBroker::assign_compile_id_unlocked(THREAD, method, entry_bci);
C2V_END


C2V_VMENTRY(jboolean, isMature, (JNIEnv*, jobject, jlong metaspace_method_data))
  MethodData* mdo = CompilerToVM::asMethodData(metaspace_method_data);
  return mdo != NULL && mdo->is_mature();
C2V_END

C2V_VMENTRY(jboolean, hasCompiledCodeForOSR, (JNIEnv*, jobject, jobject jvmci_method, int entry_bci, int comp_level))
  Method* method = CompilerToVM::asMethod(jvmci_method);
  return method->lookup_osr_nmethod_for(entry_bci, comp_level, true) != NULL;
C2V_END

C2V_VMENTRY(jobject, getSymbol, (JNIEnv*, jobject, jlong symbol))
  Handle sym = java_lang_String::create_from_symbol((Symbol*)(address)symbol, CHECK_NULL);
  return JNIHandles::make_local(THREAD, sym());
C2V_END

bool matches(jobjectArray methods, Method* method) {
  objArrayOop methods_oop = (objArrayOop) JNIHandles::resolve(methods);

  for (int i = 0; i < methods_oop->length(); i++) {
    oop resolved = methods_oop->obj_at(i);
    if (resolved->is_a(HotSpotResolvedJavaMethodImpl::klass()) && CompilerToVM::asMethod(resolved) == method) {
      return true;
    }
  }
  return false;
}

void call_interface(JavaValue* result, Klass* spec_klass, Symbol* name, Symbol* signature, JavaCallArguments* args, TRAPS) {
  CallInfo callinfo;
  Handle receiver = args->receiver();
  Klass* recvrKlass = receiver.is_null() ? (Klass*)NULL : receiver->klass();
  LinkInfo link_info(spec_klass, name, signature);
  LinkResolver::resolve_interface_call(
          callinfo, receiver, recvrKlass, link_info, true, CHECK);
  methodHandle method = callinfo.selected_method();
  assert(method.not_null(), "should have thrown exception");

  // Invoke the method
  JavaCalls::call(result, method, args, CHECK);
}

C2V_VMENTRY(jobject, iterateFrames, (JNIEnv*, jobject compilerToVM, jobjectArray initial_methods, jobjectArray match_methods, jint initialSkip, jobject visitor_handle))
  ResourceMark rm;

  if (!thread->has_last_Java_frame()) {
    return NULL;
  }
  Handle visitor(THREAD, JNIHandles::resolve_non_null(visitor_handle));
  Handle frame_reference = HotSpotStackFrameReference::klass()->allocate_instance_handle(CHECK_NULL);
  HotSpotStackFrameReference::klass()->initialize(CHECK_NULL);

  StackFrameStream fst(thread);

  jobjectArray methods = initial_methods;

  int frame_number = 0;
  vframe* vf = vframe::new_vframe(fst, thread);

  while (true) {
    // look for the given method
    bool realloc_called = false;
    while (true) {
      StackValueCollection* locals = NULL;
      if (vf->is_compiled_frame()) {
        // compiled method frame
        compiledVFrame* cvf = compiledVFrame::cast(vf);
        if (methods == NULL || matches(methods, cvf->method())) {
          if (initialSkip > 0) {
            initialSkip--;
          } else {
            ScopeDesc* scope = cvf->scope();
            // native wrappers do not have a scope
            if (scope != NULL && scope->objects() != NULL) {
              GrowableArray<ScopeValue*>* objects;
              if (!realloc_called) {
                objects = scope->objects();
              } else {
                // some object might already have been re-allocated, only reallocate the non-allocated ones
                objects = new GrowableArray<ScopeValue*>(scope->objects()->length());
                int ii = 0;
                for (int i = 0; i < scope->objects()->length(); i++) {
                  ObjectValue* sv = (ObjectValue*) scope->objects()->at(i);
                  if (sv->value().is_null()) {
                    objects->at_put(ii++, sv);
                  }
                }
              }
              bool realloc_failures = Deoptimization::realloc_objects(thread, fst.current(), objects, CHECK_NULL);
              Deoptimization::reassign_fields(fst.current(), fst.register_map(), objects, realloc_failures, false);
              realloc_called = true;

              GrowableArray<ScopeValue*>* local_values = scope->locals();
              assert(local_values != NULL, "NULL locals");
              typeArrayOop array_oop = oopFactory::new_boolArray(local_values->length(), CHECK_NULL);
              typeArrayHandle array(THREAD, array_oop);
              for (int i = 0; i < local_values->length(); i++) {
                ScopeValue* value = local_values->at(i);
                if (value->is_object()) {
                  array->bool_at_put(i, true);
                }
              }
              HotSpotStackFrameReference::set_localIsVirtual(frame_reference, array());
            } else {
              HotSpotStackFrameReference::set_localIsVirtual(frame_reference, NULL);
            }

            locals = cvf->locals();
            HotSpotStackFrameReference::set_bci(frame_reference, cvf->bci());
            oop method = CompilerToVM::get_jvmci_method(cvf->method(), CHECK_NULL);
            HotSpotStackFrameReference::set_method(frame_reference, method);
          }
        }
      } else if (vf->is_interpreted_frame()) {
        // interpreted method frame
        interpretedVFrame* ivf = interpretedVFrame::cast(vf);
        if (methods == NULL || matches(methods, ivf->method())) {
          if (initialSkip > 0) {
            initialSkip--;
          } else {
            locals = ivf->locals();
            HotSpotStackFrameReference::set_bci(frame_reference, ivf->bci());
            oop method = CompilerToVM::get_jvmci_method(ivf->method(), CHECK_NULL);
            HotSpotStackFrameReference::set_method(frame_reference, method);
            HotSpotStackFrameReference::set_localIsVirtual(frame_reference, NULL);
          }
        }
      }

      // locals != NULL means that we found a matching frame and result is already partially initialized
      if (locals != NULL) {
        methods = match_methods;
        HotSpotStackFrameReference::set_compilerToVM(frame_reference, JNIHandles::resolve(compilerToVM));
        HotSpotStackFrameReference::set_stackPointer(frame_reference, (jlong) fst.current()->sp());
        HotSpotStackFrameReference::set_frameNumber(frame_reference, frame_number);

        // initialize the locals array
        objArrayOop array_oop = oopFactory::new_objectArray(locals->size(), CHECK_NULL);
        objArrayHandle array(THREAD, array_oop);
        for (int i = 0; i < locals->size(); i++) {
          StackValue* var = locals->at(i);
          if (var->type() == T_OBJECT) {
            array->obj_at_put(i, locals->at(i)->get_obj()());
          }
        }
        HotSpotStackFrameReference::set_locals(frame_reference, array());
        HotSpotStackFrameReference::set_objectsMaterialized(frame_reference, JNI_FALSE);

        JavaValue result(T_OBJECT);
        JavaCallArguments args(visitor);
        args.push_oop(frame_reference);
        call_interface(&result, SystemDictionary::InspectedFrameVisitor_klass(), vmSymbols::visitFrame_name(), vmSymbols::visitFrame_signature(), &args, CHECK_NULL);
        if (result.get_jobject() != NULL) {
          return JNIHandles::make_local(thread, (oop) result.get_jobject());
        }
        assert(initialSkip == 0, "There should be no match before initialSkip == 0");
        if (HotSpotStackFrameReference::objectsMaterialized(frame_reference) == JNI_TRUE) {
          // the frame has been deoptimized, we need to re-synchronize the frame and vframe
          intptr_t* stack_pointer = (intptr_t*) HotSpotStackFrameReference::stackPointer(frame_reference);
          fst = StackFrameStream(thread);
          while (fst.current()->sp() != stack_pointer && !fst.is_done()) {
            fst.next();
          }
          if (fst.current()->sp() != stack_pointer) {
            THROW_MSG_NULL(vmSymbols::java_lang_IllegalStateException(), "stack frame not found after deopt")
          }
          vf = vframe::new_vframe(fst, thread);
          if (!vf->is_compiled_frame()) {
            THROW_MSG_NULL(vmSymbols::java_lang_IllegalStateException(), "compiled stack frame expected")
          }
          for (int i = 0; i < frame_number; i++) {
            if (vf->is_top()) {
              THROW_MSG_NULL(vmSymbols::java_lang_IllegalStateException(), "vframe not found after deopt")
            }
            vf = vf->sender();
            assert(vf->is_compiled_frame(), "Wrong frame type");
          }
        }
        frame_reference = HotSpotStackFrameReference::klass()->allocate_instance_handle(CHECK_NULL);
        HotSpotStackFrameReference::klass()->initialize(CHECK_NULL);
      }

      if (vf->is_top()) {
        break;
      }
      frame_number++;
      vf = vf->sender();
    } // end of vframe loop

    if (fst.is_done()) {
      break;
    }
    fst.next();
    vf = vframe::new_vframe(fst, thread);
    frame_number = 0;
  } // end of frame loop

  // the end was reached without finding a matching method
  return NULL;
C2V_END

C2V_VMENTRY(void, resolveInvokeDynamicInPool, (JNIEnv*, jobject, jobject jvmci_constant_pool, jint index))
  constantPoolHandle cp = CompilerToVM::asConstantPool(jvmci_constant_pool);
  CallInfo callInfo;
  LinkResolver::resolve_invoke(callInfo, Handle(), cp, index, Bytecodes::_invokedynamic, CHECK);
  ConstantPoolCacheEntry* cp_cache_entry = cp->invokedynamic_cp_cache_entry_at(index);
  cp_cache_entry->set_dynamic_call(cp, callInfo);
C2V_END

C2V_VMENTRY(void, resolveInvokeHandleInPool, (JNIEnv*, jobject, jobject jvmci_constant_pool, jint index))
  constantPoolHandle cp = CompilerToVM::asConstantPool(jvmci_constant_pool);
  Klass* holder = cp->klass_ref_at(index, CHECK);
  Symbol* name = cp->name_ref_at(index);
  if (MethodHandles::is_signature_polymorphic_name(holder, name)) {
    CallInfo callInfo;
    LinkResolver::resolve_invoke(callInfo, Handle(), cp, index, Bytecodes::_invokehandle, CHECK);
    ConstantPoolCacheEntry* cp_cache_entry = cp->cache()->entry_at(cp->decode_cpcache_index(index));
    cp_cache_entry->set_method_handle(cp, callInfo);
  }
C2V_END

C2V_VMENTRY(jint, isResolvedInvokeHandleInPool, (JNIEnv*, jobject, jobject jvmci_constant_pool, jint index))
  constantPoolHandle cp = CompilerToVM::asConstantPool(jvmci_constant_pool);
  ConstantPoolCacheEntry* cp_cache_entry = cp->cache()->entry_at(cp->decode_cpcache_index(index));
  if (cp_cache_entry->is_resolved(Bytecodes::_invokehandle)) {
    // MethodHandle.invoke* --> LambdaForm?
    ResourceMark rm;

    LinkInfo link_info(cp, index, CATCH);

    Klass* resolved_klass = link_info.resolved_klass();

    Symbol* name_sym = cp->name_ref_at(index);

    vmassert(MethodHandles::is_method_handle_invoke_name(resolved_klass, name_sym), "!");
    vmassert(MethodHandles::is_signature_polymorphic_name(resolved_klass, name_sym), "!");

    methodHandle adapter_method(cp_cache_entry->f1_as_method());

    methodHandle resolved_method(adapter_method);

    // Can we treat it as a regular invokevirtual?
    if (resolved_method->method_holder() == resolved_klass && resolved_method->name() == name_sym) {
      vmassert(!resolved_method->is_static(),"!");
      vmassert(MethodHandles::is_signature_polymorphic_method(resolved_method()),"!");
      vmassert(!MethodHandles::is_signature_polymorphic_static(resolved_method->intrinsic_id()), "!");
      vmassert(cp_cache_entry->appendix_if_resolved(cp) == NULL, "!");
      vmassert(cp_cache_entry->method_type_if_resolved(cp) == NULL, "!");

      methodHandle m(LinkResolver::linktime_resolve_virtual_method_or_null(link_info));
      vmassert(m == resolved_method, "!!");
      return -1;
    }

    return Bytecodes::_invokevirtual;
  }
  if (cp_cache_entry->is_resolved(Bytecodes::_invokedynamic)) {
    return Bytecodes::_invokedynamic;
  }
  return -1;
C2V_END


C2V_VMENTRY(jobject, getSignaturePolymorphicHolders, (JNIEnv*, jobject))
  objArrayHandle holders = oopFactory::new_objArray_handle(SystemDictionary::String_klass(), 2, CHECK_NULL);
  Handle mh = java_lang_String::create_from_str("Ljava/lang/invoke/MethodHandle;", CHECK_NULL);
  Handle vh = java_lang_String::create_from_str("Ljava/lang/invoke/VarHandle;", CHECK_NULL);
  holders->obj_at_put(0, mh());
  holders->obj_at_put(1, vh());
  return JNIHandles::make_local(THREAD, holders());
C2V_END

C2V_VMENTRY(jboolean, shouldDebugNonSafepoints, (JNIEnv*, jobject))
  //see compute_recording_non_safepoints in debugInfroRec.cpp
  if (JvmtiExport::should_post_compiled_method_load() && FLAG_IS_DEFAULT(DebugNonSafepoints)) {
    return true;
  }
  return DebugNonSafepoints;
C2V_END

// public native void materializeVirtualObjects(HotSpotStackFrameReference stackFrame, boolean invalidate);
C2V_VMENTRY(void, materializeVirtualObjects, (JNIEnv*, jobject, jobject hs_frame, bool invalidate))
  ResourceMark rm;

  if (hs_frame == NULL) {
    THROW_MSG(vmSymbols::java_lang_NullPointerException(), "stack frame is null")
  }

  HotSpotStackFrameReference::klass()->initialize(CHECK);

  // look for the given stack frame
  StackFrameStream fst(thread);
  intptr_t* stack_pointer = (intptr_t*) HotSpotStackFrameReference::stackPointer(hs_frame);
  while (fst.current()->sp() != stack_pointer && !fst.is_done()) {
    fst.next();
  }
  if (fst.current()->sp() != stack_pointer) {
    THROW_MSG(vmSymbols::java_lang_IllegalStateException(), "stack frame not found")
  }

  if (invalidate) {
    if (!fst.current()->is_compiled_frame()) {
      THROW_MSG(vmSymbols::java_lang_IllegalStateException(), "compiled stack frame expected")
    }
    assert(fst.current()->cb()->is_nmethod(), "nmethod expected");
    ((nmethod*) fst.current()->cb())->make_not_entrant();
  }
  Deoptimization::deoptimize(thread, *fst.current(), fst.register_map(), Deoptimization::Reason_none);
  // look for the frame again as it has been updated by deopt (pc, deopt state...)
  StackFrameStream fstAfterDeopt(thread);
  while (fstAfterDeopt.current()->sp() != stack_pointer && !fstAfterDeopt.is_done()) {
    fstAfterDeopt.next();
  }
  if (fstAfterDeopt.current()->sp() != stack_pointer) {
    THROW_MSG(vmSymbols::java_lang_IllegalStateException(), "stack frame not found after deopt")
  }

  vframe* vf = vframe::new_vframe(fstAfterDeopt.current(), fstAfterDeopt.register_map(), thread);
  if (!vf->is_compiled_frame()) {
    THROW_MSG(vmSymbols::java_lang_IllegalStateException(), "compiled stack frame expected")
  }

  GrowableArray<compiledVFrame*>* virtualFrames = new GrowableArray<compiledVFrame*>(10);
  while (true) {
    assert(vf->is_compiled_frame(), "Wrong frame type");
    virtualFrames->push(compiledVFrame::cast(vf));
    if (vf->is_top()) {
      break;
    }
    vf = vf->sender();
  }

  int last_frame_number = HotSpotStackFrameReference::frameNumber(hs_frame);
  if (last_frame_number >= virtualFrames->length()) {
    THROW_MSG(vmSymbols::java_lang_IllegalStateException(), "invalid frame number")
  }

  // Reallocate the non-escaping objects and restore their fields.
  assert (virtualFrames->at(last_frame_number)->scope() != NULL,"invalid scope");
  GrowableArray<ScopeValue*>* objects = virtualFrames->at(last_frame_number)->scope()->objects();

  if (objects == NULL) {
    // no objects to materialize
    return;
  }

  bool realloc_failures = Deoptimization::realloc_objects(thread, fstAfterDeopt.current(), objects, CHECK);
  Deoptimization::reassign_fields(fstAfterDeopt.current(), fstAfterDeopt.register_map(), objects, realloc_failures, false);

  for (int frame_index = 0; frame_index < virtualFrames->length(); frame_index++) {
    compiledVFrame* cvf = virtualFrames->at(frame_index);

    GrowableArray<ScopeValue*>* scopeLocals = cvf->scope()->locals();
    StackValueCollection* locals = cvf->locals();
    if (locals != NULL) {
      for (int i2 = 0; i2 < locals->size(); i2++) {
        StackValue* var = locals->at(i2);
        if (var->type() == T_OBJECT && scopeLocals->at(i2)->is_object()) {
          jvalue val;
          val.l = (jobject) locals->at(i2)->get_obj()();
          cvf->update_local(T_OBJECT, i2, val);
        }
      }
    }

    GrowableArray<ScopeValue*>* scopeExpressions = cvf->scope()->expressions();
    StackValueCollection* expressions = cvf->expressions();
    if (expressions != NULL) {
      for (int i2 = 0; i2 < expressions->size(); i2++) {
        StackValue* var = expressions->at(i2);
        if (var->type() == T_OBJECT && scopeExpressions->at(i2)->is_object()) {
          jvalue val;
          val.l = (jobject) expressions->at(i2)->get_obj()();
          cvf->update_stack(T_OBJECT, i2, val);
        }
      }
    }

    GrowableArray<MonitorValue*>* scopeMonitors = cvf->scope()->monitors();
    GrowableArray<MonitorInfo*>* monitors = cvf->monitors();
    if (monitors != NULL) {
      for (int i2 = 0; i2 < monitors->length(); i2++) {
        cvf->update_monitor(i2, monitors->at(i2));
      }
    }
  }

  // all locals are materialized by now
  HotSpotStackFrameReference::set_localIsVirtual(hs_frame, NULL);

  // update the locals array
  objArrayHandle array(THREAD, HotSpotStackFrameReference::locals(hs_frame));
  StackValueCollection* locals = virtualFrames->at(last_frame_number)->locals();
  for (int i = 0; i < locals->size(); i++) {
    StackValue* var = locals->at(i);
    if (var->type() == T_OBJECT) {
      array->obj_at_put(i, locals->at(i)->get_obj()());
    }
  }
  HotSpotStackFrameReference::set_objectsMaterialized(hs_frame, JNI_TRUE);
C2V_END

C2V_VMENTRY(void, writeDebugOutput, (JNIEnv*, jobject, jbyteArray bytes, jint offset, jint length))
  if (bytes == NULL) {
    THROW(vmSymbols::java_lang_NullPointerException());
  }
  typeArrayOop array = (typeArrayOop) JNIHandles::resolve(bytes);

  // Check if offset and length are non negative.
  if (offset < 0 || length < 0) {
    THROW(vmSymbols::java_lang_ArrayIndexOutOfBoundsException());
  }
  // Check if the range is valid.
  if ((((unsigned int) length + (unsigned int) offset) > (unsigned int) array->length())) {
    THROW(vmSymbols::java_lang_ArrayIndexOutOfBoundsException());
  }
  while (length > 0) {
    jbyte* start = array->byte_at_addr(offset);
    tty->write((char*) start, MIN2(length, (jint)O_BUFLEN));
    length -= O_BUFLEN;
    offset += O_BUFLEN;
  }
C2V_END

C2V_VMENTRY(void, flushDebugOutput, (JNIEnv*, jobject))
  tty->flush();
C2V_END

C2V_VMENTRY(int, methodDataProfileDataSize, (JNIEnv*, jobject, jlong metaspace_method_data, jint position))
  ResourceMark rm;
  MethodData* mdo = CompilerToVM::asMethodData(metaspace_method_data);
  ProfileData* profile_data = mdo->data_at(position);
  if (mdo->is_valid(profile_data)) {
    return profile_data->size_in_bytes();
  }
  DataLayout* data    = mdo->extra_data_base();
  DataLayout* end   = mdo->extra_data_limit();
  for (;; data = mdo->next_extra(data)) {
    assert(data < end, "moved past end of extra data");
    profile_data = data->data_in();
    if (mdo->dp_to_di(profile_data->dp()) == position) {
      return profile_data->size_in_bytes();
    }
  }
  THROW_MSG_0(vmSymbols::java_lang_IllegalArgumentException(), err_msg("Invalid profile data position %d", position));
C2V_END

C2V_VMENTRY(jlong, getFingerprint, (JNIEnv*, jobject, jlong metaspace_klass))
  Klass *k = CompilerToVM::asKlass(metaspace_klass);
  if (k->is_instance_klass()) {
    return InstanceKlass::cast(k)->get_stored_fingerprint();
  } else {
    return 0;
  }
C2V_END

C2V_VMENTRY(jobject, getHostClass, (JNIEnv*, jobject, jobject jvmci_type))
  InstanceKlass* k = InstanceKlass::cast(CompilerToVM::asKlass(jvmci_type));
  InstanceKlass* host = k->host_klass();
  JVMCIKlassHandle handle(THREAD, host);
  oop result = CompilerToVM::get_jvmci_type(handle, CHECK_NULL);
  return JNIHandles::make_local(THREAD, result);
C2V_END

C2V_VMENTRY(int, interpreterFrameSize, (JNIEnv*, jobject, jobject bytecode_frame_handle))
  if (bytecode_frame_handle == NULL) {
    THROW_0(vmSymbols::java_lang_NullPointerException());
  }

  oop top_bytecode_frame = JNIHandles::resolve_non_null(bytecode_frame_handle);
  oop bytecode_frame = top_bytecode_frame;
  int size = 0;
  int callee_parameters = 0;
  int callee_locals = 0;
  Method* method = getMethodFromHotSpotMethod(BytecodePosition::method(bytecode_frame));
  int extra_args = method->max_stack() - BytecodeFrame::numStack(bytecode_frame);

  while (bytecode_frame != NULL) {
    int locks = BytecodeFrame::numLocks(bytecode_frame);
    int temps = BytecodeFrame::numStack(bytecode_frame);
    bool is_top_frame = (bytecode_frame == top_bytecode_frame);
    Method* method = getMethodFromHotSpotMethod(BytecodePosition::method(bytecode_frame));

    int frame_size = BytesPerWord * Interpreter::size_activation(method->max_stack(),
                                                                 temps + callee_parameters,
                                                                 extra_args,
                                                                 locks,
                                                                 callee_parameters,
                                                                 callee_locals,
                                                                 is_top_frame);
    size += frame_size;

    callee_parameters = method->size_of_parameters();
    callee_locals = method->max_locals();
    extra_args = 0;
    bytecode_frame = BytecodePosition::caller(bytecode_frame);
  }
  return size + Deoptimization::last_frame_adjust(0, callee_locals) * BytesPerWord;
C2V_END

C2V_VMENTRY(void, compileToBytecode, (JNIEnv*, jobject, jobject lambda_form_handle))
  Handle lambda_form(THREAD, JNIHandles::resolve_non_null(lambda_form_handle));
  if (lambda_form->is_a(SystemDictionary::LambdaForm_klass())) {
    TempNewSymbol compileToBytecode = SymbolTable::new_symbol("compileToBytecode", CHECK);
    JavaValue result(T_VOID);
    JavaCalls::call_special(&result, lambda_form, SystemDictionary::LambdaForm_klass(), compileToBytecode, vmSymbols::void_method_signature(), CHECK);
  } else {
    THROW_MSG(vmSymbols::java_lang_IllegalArgumentException(),
                err_msg("Unexpected type: %s", lambda_form->klass()->external_name()));
  }
C2V_END

C2V_VMENTRY(void, ensureLinked, (JNIEnv* env, jobject, jobject jvmci_type))
  if (jvmci_type == NULL) {
    THROW(vmSymbols::java_lang_NullPointerException());
  }

  Klass* klass = CompilerToVM::asKlass(jvmci_type);
  if (klass != NULL && klass->is_instance_klass()) {
    InstanceKlass* k = InstanceKlass::cast(klass);
    k->link_class(CHECK);
  }
C2V_END

#define CC (char*)  /*cast a literal from (const char*)*/
#define FN_PTR(f) CAST_FROM_FN_PTR(void*, &(c2v_ ## f))

#define STRING                  "Ljava/lang/String;"
#define OBJECT                  "Ljava/lang/Object;"
#define CLASS                   "Ljava/lang/Class;"
#define EXECUTABLE              "Ljava/lang/reflect/Executable;"
#define STACK_TRACE_ELEMENT     "Ljava/lang/StackTraceElement;"
#define INSTALLED_CODE          "Ljdk/vm/ci/code/InstalledCode;"
#define TARGET_DESCRIPTION      "Ljdk/vm/ci/code/TargetDescription;"
#define BYTECODE_FRAME          "Ljdk/vm/ci/code/BytecodeFrame;"
#define INSPECTED_FRAME_VISITOR "Ljdk/vm/ci/code/stack/InspectedFrameVisitor;"
#define RESOLVED_METHOD         "Ljdk/vm/ci/meta/ResolvedJavaMethod;"
#define HS_RESOLVED_METHOD      "Ljdk/vm/ci/hotspot/HotSpotResolvedJavaMethodImpl;"
#define HS_RESOLVED_KLASS       "Ljdk/vm/ci/hotspot/HotSpotResolvedObjectTypeImpl;"
#define HS_CONSTANT_POOL        "Ljdk/vm/ci/hotspot/HotSpotConstantPool;"
#define HS_COMPILED_CODE        "Ljdk/vm/ci/hotspot/HotSpotCompiledCode;"
#define HS_CONFIG               "Ljdk/vm/ci/hotspot/HotSpotVMConfig;"
#define HS_METADATA             "Ljdk/vm/ci/hotspot/HotSpotMetaData;"
#define HS_STACK_FRAME_REF      "Ljdk/vm/ci/hotspot/HotSpotStackFrameReference;"
#define HS_SPECULATION_LOG      "Ljdk/vm/ci/hotspot/HotSpotSpeculationLog;"
#define METASPACE_METHOD_DATA   "J"

JNINativeMethod CompilerToVM::methods[] = {
  {CC "getBytecode",                                  CC "(" HS_RESOLVED_METHOD ")[B",                                                      FN_PTR(getBytecode)},
  {CC "getExceptionTableStart",                       CC "(" HS_RESOLVED_METHOD ")J",                                                       FN_PTR(getExceptionTableStart)},
  {CC "getExceptionTableLength",                      CC "(" HS_RESOLVED_METHOD ")I",                                                       FN_PTR(getExceptionTableLength)},
  {CC "findUniqueConcreteMethod",                     CC "(" HS_RESOLVED_KLASS HS_RESOLVED_METHOD ")" HS_RESOLVED_METHOD,                   FN_PTR(findUniqueConcreteMethod)},
  {CC "getImplementor",                               CC "(" HS_RESOLVED_KLASS ")" HS_RESOLVED_KLASS,                                       FN_PTR(getImplementor)},
  {CC "getStackTraceElement",                         CC "(" HS_RESOLVED_METHOD "I)" STACK_TRACE_ELEMENT,                                   FN_PTR(getStackTraceElement)},
  {CC "methodIsIgnoredBySecurityStackWalk",           CC "(" HS_RESOLVED_METHOD ")Z",                                                       FN_PTR(methodIsIgnoredBySecurityStackWalk)},
  {CC "setNotInlinableOrCompilable",                  CC "(" HS_RESOLVED_METHOD ")V",                                                       FN_PTR(setNotInlinableOrCompilable)},
  {CC "isCompilable",                                 CC "(" HS_RESOLVED_METHOD ")Z",                                                       FN_PTR(isCompilable)},
  {CC "hasNeverInlineDirective",                      CC "(" HS_RESOLVED_METHOD ")Z",                                                       FN_PTR(hasNeverInlineDirective)},
  {CC "shouldInlineMethod",                           CC "(" HS_RESOLVED_METHOD ")Z",                                                       FN_PTR(shouldInlineMethod)},
  {CC "lookupType",                                   CC "(" STRING CLASS "Z)" HS_RESOLVED_KLASS,                                           FN_PTR(lookupType)},
  {CC "lookupNameInPool",                             CC "(" HS_CONSTANT_POOL "I)" STRING,                                                  FN_PTR(lookupNameInPool)},
  {CC "lookupNameAndTypeRefIndexInPool",              CC "(" HS_CONSTANT_POOL "I)I",                                                        FN_PTR(lookupNameAndTypeRefIndexInPool)},
  {CC "lookupSignatureInPool",                        CC "(" HS_CONSTANT_POOL "I)" STRING,                                                  FN_PTR(lookupSignatureInPool)},
  {CC "lookupKlassRefIndexInPool",                    CC "(" HS_CONSTANT_POOL "I)I",                                                        FN_PTR(lookupKlassRefIndexInPool)},
  {CC "lookupKlassInPool",                            CC "(" HS_CONSTANT_POOL "I)Ljava/lang/Object;",                                       FN_PTR(lookupKlassInPool)},
  {CC "lookupAppendixInPool",                         CC "(" HS_CONSTANT_POOL "I)" OBJECT,                                                  FN_PTR(lookupAppendixInPool)},
  {CC "lookupMethodInPool",                           CC "(" HS_CONSTANT_POOL "IB)" HS_RESOLVED_METHOD,                                     FN_PTR(lookupMethodInPool)},
  {CC "constantPoolRemapInstructionOperandFromCache", CC "(" HS_CONSTANT_POOL "I)I",                                                        FN_PTR(constantPoolRemapInstructionOperandFromCache)},
  {CC "resolveConstantInPool",                        CC "(" HS_CONSTANT_POOL "I)" OBJECT,                                                  FN_PTR(resolveConstantInPool)},
  {CC "resolvePossiblyCachedConstantInPool",          CC "(" HS_CONSTANT_POOL "I)" OBJECT,                                                  FN_PTR(resolvePossiblyCachedConstantInPool)},
  {CC "resolveTypeInPool",                            CC "(" HS_CONSTANT_POOL "I)" HS_RESOLVED_KLASS,                                       FN_PTR(resolveTypeInPool)},
  {CC "resolveFieldInPool",                           CC "(" HS_CONSTANT_POOL "I" HS_RESOLVED_METHOD "B[I)" HS_RESOLVED_KLASS,              FN_PTR(resolveFieldInPool)},
  {CC "resolveInvokeDynamicInPool",                   CC "(" HS_CONSTANT_POOL "I)V",                                                        FN_PTR(resolveInvokeDynamicInPool)},
  {CC "resolveInvokeHandleInPool",                    CC "(" HS_CONSTANT_POOL "I)V",                                                        FN_PTR(resolveInvokeHandleInPool)},
  {CC "isResolvedInvokeHandleInPool",                 CC "(" HS_CONSTANT_POOL "I)I",                                                        FN_PTR(isResolvedInvokeHandleInPool)},
  {CC "resolveMethod",                                CC "(" HS_RESOLVED_KLASS HS_RESOLVED_METHOD HS_RESOLVED_KLASS ")" HS_RESOLVED_METHOD, FN_PTR(resolveMethod)},
  {CC "getSignaturePolymorphicHolders",               CC "()[" STRING,                                                                      FN_PTR(getSignaturePolymorphicHolders)},
  {CC "getVtableIndexForInterfaceMethod",             CC "(" HS_RESOLVED_KLASS HS_RESOLVED_METHOD ")I",                                     FN_PTR(getVtableIndexForInterfaceMethod)},
  {CC "getClassInitializer",                          CC "(" HS_RESOLVED_KLASS ")" HS_RESOLVED_METHOD,                                      FN_PTR(getClassInitializer)},
  {CC "hasFinalizableSubclass",                       CC "(" HS_RESOLVED_KLASS ")Z",                                                        FN_PTR(hasFinalizableSubclass)},
  {CC "getMaxCallTargetOffset",                       CC "(J)J",                                                                            FN_PTR(getMaxCallTargetOffset)},
  {CC "asResolvedJavaMethod",                         CC "(" EXECUTABLE ")" HS_RESOLVED_METHOD,                                             FN_PTR(asResolvedJavaMethod)},
  {CC "getResolvedJavaMethod",                        CC "(Ljava/lang/Object;J)" HS_RESOLVED_METHOD,                                        FN_PTR(getResolvedJavaMethod)},
  {CC "getConstantPool",                              CC "(Ljava/lang/Object;)" HS_CONSTANT_POOL,                                           FN_PTR(getConstantPool)},
  {CC "getResolvedJavaType",                          CC "(Ljava/lang/Object;JZ)" HS_RESOLVED_KLASS,                                        FN_PTR(getResolvedJavaType)},
  {CC "readConfiguration",                            CC "()[" OBJECT,                                                                      FN_PTR(readConfiguration)},
  {CC "installCode",                                  CC "(" TARGET_DESCRIPTION HS_COMPILED_CODE INSTALLED_CODE HS_SPECULATION_LOG ")I",    FN_PTR(installCode)},
  {CC "getMetadata",                                  CC "(" TARGET_DESCRIPTION HS_COMPILED_CODE HS_METADATA ")I",                          FN_PTR(getMetadata)},
  {CC "resetCompilationStatistics",                   CC "()V",                                                                             FN_PTR(resetCompilationStatistics)},
  {CC "disassembleCodeBlob",                          CC "(" INSTALLED_CODE ")" STRING,                                                     FN_PTR(disassembleCodeBlob)},
  {CC "executeInstalledCode",                         CC "([" OBJECT INSTALLED_CODE ")" OBJECT,                                             FN_PTR(executeInstalledCode)},
  {CC "getLineNumberTable",                           CC "(" HS_RESOLVED_METHOD ")[J",                                                      FN_PTR(getLineNumberTable)},
  {CC "getLocalVariableTableStart",                   CC "(" HS_RESOLVED_METHOD ")J",                                                       FN_PTR(getLocalVariableTableStart)},
  {CC "getLocalVariableTableLength",                  CC "(" HS_RESOLVED_METHOD ")I",                                                       FN_PTR(getLocalVariableTableLength)},
  {CC "reprofile",                                    CC "(" HS_RESOLVED_METHOD ")V",                                                       FN_PTR(reprofile)},
  {CC "invalidateInstalledCode",                      CC "(" INSTALLED_CODE ")V",                                                           FN_PTR(invalidateInstalledCode)},
  {CC "collectCounters",                              CC "()[J",                                                                            FN_PTR(collectCounters)},
  {CC "allocateCompileId",                            CC "(" HS_RESOLVED_METHOD "I)I",                                                      FN_PTR(allocateCompileId)},
  {CC "isMature",                                     CC "(" METASPACE_METHOD_DATA ")Z",                                                    FN_PTR(isMature)},
  {CC "hasCompiledCodeForOSR",                        CC "(" HS_RESOLVED_METHOD "II)Z",                                                     FN_PTR(hasCompiledCodeForOSR)},
  {CC "getSymbol",                                    CC "(J)" STRING,                                                                      FN_PTR(getSymbol)},
  {CC "iterateFrames",                                CC "([" RESOLVED_METHOD "[" RESOLVED_METHOD "I" INSPECTED_FRAME_VISITOR ")" OBJECT,   FN_PTR(iterateFrames)},
  {CC "materializeVirtualObjects",                    CC "(" HS_STACK_FRAME_REF "Z)V",                                                      FN_PTR(materializeVirtualObjects)},
  {CC "shouldDebugNonSafepoints",                     CC "()Z",                                                                             FN_PTR(shouldDebugNonSafepoints)},
  {CC "writeDebugOutput",                             CC "([BII)V",                                                                         FN_PTR(writeDebugOutput)},
  {CC "flushDebugOutput",                             CC "()V",                                                                             FN_PTR(flushDebugOutput)},
  {CC "methodDataProfileDataSize",                    CC "(JI)I",                                                                           FN_PTR(methodDataProfileDataSize)},
  {CC "getFingerprint",                               CC "(J)J",                                                                            FN_PTR(getFingerprint)},
  {CC "getHostClass",                                 CC "(" HS_RESOLVED_KLASS ")" HS_RESOLVED_KLASS,                                       FN_PTR(getHostClass)},
  {CC "interpreterFrameSize",                         CC "(" BYTECODE_FRAME ")I",                                                           FN_PTR(interpreterFrameSize)},
  {CC "compileToBytecode",                            CC "(" OBJECT ")V",                                                                   FN_PTR(compileToBytecode)},
  {CC "getFlagValue",                                 CC "(" STRING ")" OBJECT,                                                             FN_PTR(getFlagValue)},
  {CC "ensureLinked",                                 CC "(" HS_RESOLVED_KLASS ")V",                                                        FN_PTR(ensureLinked)},
};

int CompilerToVM::methods_count() {
  return sizeof(methods) / sizeof(JNINativeMethod);
}<|MERGE_RESOLUTION|>--- conflicted
+++ resolved
@@ -367,13 +367,10 @@
     THROW_MSG_0(vmSymbols::java_lang_InternalError(), err_msg("Interface %s should be handled in Java code", holder->external_name()));
   }
 
-<<<<<<< HEAD
-=======
   if (method->can_be_statically_bound()) {
     THROW_MSG_0(vmSymbols::java_lang_InternalError(), err_msg("Effectively static method %s.%s should be handled in Java code", method->method_holder()->external_name(), method->external_name()));
   }
 
->>>>>>> f336c729
   methodHandle ucm;
   {
     MutexLocker locker(Compile_lock);

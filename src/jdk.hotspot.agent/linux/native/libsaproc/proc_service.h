/*
 * Copyright (c) 2003, 2019, Oracle and/or its affiliates. All rights reserved.
 * DO NOT ALTER OR REMOVE COPYRIGHT NOTICES OR THIS FILE HEADER.
 *
 * This code is free software; you can redistribute it and/or modify it
 * under the terms of the GNU General Public License version 2 only, as
 * published by the Free Software Foundation.
 *
 * This code is distributed in the hope that it will be useful, but WITHOUT
 * ANY WARRANTY; without even the implied warranty of MERCHANTABILITY or
 * FITNESS FOR A PARTICULAR PURPOSE.  See the GNU General Public License
 * version 2 for more details (a copy is included in the LICENSE file that
 * accompanied this code).
 *
 * You should have received a copy of the GNU General Public License version
 * 2 along with this work; if not, write to the Free Software Foundation,
 * Inc., 51 Franklin St, Fifth Floor, Boston, MA 02110-1301 USA.
 *
 * Please contact Oracle, 500 Oracle Parkway, Redwood Shores, CA 94065 USA
 * or visit www.oracle.com if you need additional information or have any
 * questions.
 *
 */

#ifndef _PROC_SERVICE_H_
#define _PROC_SERVICE_H_

#include <stdio.h>
#include <sys/procfs.h>
<<<<<<< HEAD
#ifdef INCLUDE_SA_ATTACH
#include <thread_db.h>
#endif
=======
>>>>>>> f336c729
#include "jni.h"
#include "libproc.h"


// copied from Solaris "proc_service.h"
typedef enum {
        PS_OK,          /* generic "call succeeded" */
        PS_ERR,         /* generic error */
        PS_BADPID,      /* bad process handle */
        PS_BADLID,      /* bad lwp identifier */
        PS_BADADDR,     /* bad address */
        PS_NOSYM,       /* p_lookup() could not find given symbol */
        PS_NOFREGS      /* FPU register set not available for given lwp */
} ps_err_e;

<<<<<<< HEAD
=======
// ps_getpid() is only defined on Linux to return a thread's process ID
JNIEXPORT pid_t JNICALL
ps_getpid(struct ps_prochandle *ph);

// ps_pglobal_lookup() looks up the symbol sym_name in the symbol table
// of the load object object_name in the target process identified by ph.
// It returns the symbol's value as an address in the target process in
// *sym_addr.

JNIEXPORT ps_err_e JNICALL
ps_pglobal_lookup(struct ps_prochandle *ph, const char *object_name,
                    const char *sym_name, psaddr_t *sym_addr);

// read "size" bytes of data from debuggee at address "addr"
JNIEXPORT ps_err_e JNICALL
ps_pdread(struct ps_prochandle *ph, psaddr_t  addr,
                   void *buf, size_t size);

// write "size" bytes of data to debuggee at address "addr"
JNIEXPORT ps_err_e JNICALL
ps_pdwrite(struct ps_prochandle *ph, psaddr_t addr,
                    const void *buf, size_t size);

JNIEXPORT ps_err_e JNICALL
ps_lsetfpregs(struct ps_prochandle *ph, lwpid_t lid, const prfpregset_t *fpregs);

JNIEXPORT ps_err_e JNICALL
ps_lsetregs(struct ps_prochandle *ph, lwpid_t lid, const prgregset_t gregset);

JNIEXPORT ps_err_e JNICALL
ps_lgetfpregs(struct ps_prochandle *ph, lwpid_t lid, prfpregset_t *fpregs);

JNIEXPORT ps_err_e JNICALL
ps_lgetregs(struct ps_prochandle *ph, lwpid_t lid, prgregset_t gregset);

>>>>>>> f336c729
#endif /* _PROC_SERVICE_H_ */<|MERGE_RESOLUTION|>--- conflicted
+++ resolved
@@ -27,12 +27,9 @@
 
 #include <stdio.h>
 #include <sys/procfs.h>
-<<<<<<< HEAD
 #ifdef INCLUDE_SA_ATTACH
 #include <thread_db.h>
 #endif
-=======
->>>>>>> f336c729
 #include "jni.h"
 #include "libproc.h"
 
@@ -48,42 +45,4 @@
         PS_NOFREGS      /* FPU register set not available for given lwp */
 } ps_err_e;
 
-<<<<<<< HEAD
-=======
-// ps_getpid() is only defined on Linux to return a thread's process ID
-JNIEXPORT pid_t JNICALL
-ps_getpid(struct ps_prochandle *ph);
-
-// ps_pglobal_lookup() looks up the symbol sym_name in the symbol table
-// of the load object object_name in the target process identified by ph.
-// It returns the symbol's value as an address in the target process in
-// *sym_addr.
-
-JNIEXPORT ps_err_e JNICALL
-ps_pglobal_lookup(struct ps_prochandle *ph, const char *object_name,
-                    const char *sym_name, psaddr_t *sym_addr);
-
-// read "size" bytes of data from debuggee at address "addr"
-JNIEXPORT ps_err_e JNICALL
-ps_pdread(struct ps_prochandle *ph, psaddr_t  addr,
-                   void *buf, size_t size);
-
-// write "size" bytes of data to debuggee at address "addr"
-JNIEXPORT ps_err_e JNICALL
-ps_pdwrite(struct ps_prochandle *ph, psaddr_t addr,
-                    const void *buf, size_t size);
-
-JNIEXPORT ps_err_e JNICALL
-ps_lsetfpregs(struct ps_prochandle *ph, lwpid_t lid, const prfpregset_t *fpregs);
-
-JNIEXPORT ps_err_e JNICALL
-ps_lsetregs(struct ps_prochandle *ph, lwpid_t lid, const prgregset_t gregset);
-
-JNIEXPORT ps_err_e JNICALL
-ps_lgetfpregs(struct ps_prochandle *ph, lwpid_t lid, prfpregset_t *fpregs);
-
-JNIEXPORT ps_err_e JNICALL
-ps_lgetregs(struct ps_prochandle *ph, lwpid_t lid, prgregset_t gregset);
-
->>>>>>> f336c729
 #endif /* _PROC_SERVICE_H_ */
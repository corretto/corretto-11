--- conflicted
+++ resolved
@@ -26,15 +26,12 @@
 #include <stdlib.h>
 #include <string.h>
 #include <fcntl.h>
-<<<<<<< HEAD
+#include <sys/procfs.h>
 #ifdef INCLUDE_SA_ATTACH
 #include <thread_db.h>
 #else
 #include <dirent.h>
 #endif
-=======
-#include <sys/procfs.h>
->>>>>>> f336c729
 #include "libproc_impl.h"
 #include "proc_service.h"
 
@@ -125,7 +122,6 @@
 init_libproc(bool debug) {
    // init debug mode
    _libsaproc_debug = debug;
-<<<<<<< HEAD
 
 #ifdef INCLUDE_SA_ATTACH
    // initialize the thread_db library
@@ -135,8 +131,6 @@
    }
 #endif
 
-=======
->>>>>>> f336c729
    return true;
 }
 
@@ -308,94 +302,6 @@
     free(current_thr);
 }
 
-<<<<<<< HEAD
-#ifdef INCLUDE_SA_ATTACH
-// struct used for client data from thread_db callback
-struct thread_db_client_data {
-   struct ps_prochandle* ph;
-   thread_info_callback callback;
-};
-
-// callback function for libthread_db
-static int thread_db_callback(const td_thrhandle_t *th_p, void *data) {
-  struct thread_db_client_data* ptr = (struct thread_db_client_data*) data;
-  td_thrinfo_t ti;
-  td_err_e err;
-
-  memset(&ti, 0, sizeof(ti));
-  err = td_thr_get_info(th_p, &ti);
-  if (err != TD_OK) {
-    print_debug("libthread_db : td_thr_get_info failed, can't get thread info\n");
-    return err;
-  }
-
-  print_debug("thread_db : pthread %d (lwp %d)\n", ti.ti_tid, ti.ti_lid);
-
-  if (ti.ti_state == TD_THR_UNKNOWN || ti.ti_state == TD_THR_ZOMBIE) {
-    print_debug("Skipping pthread %d (lwp %d)\n", ti.ti_tid, ti.ti_lid);
-    return TD_OK;
-  }
-
-  if (ptr->callback(ptr->ph, ti.ti_tid, ti.ti_lid) != true)
-    return TD_ERR;
-
-  return TD_OK;
-}
-#endif // INCLUDE_SA_ATTACH
-
-// read thread_info using libthread_db or by iterating through the entries
-// in /proc/<pid>/task/
-bool read_thread_info(struct ps_prochandle* ph, thread_info_callback cb) {
-#ifdef INCLUDE_SA_ATTACH
-  struct thread_db_client_data mydata;
-  td_thragent_t* thread_agent = NULL;
-  if (td_ta_new(ph, &thread_agent) != TD_OK) {
-     print_debug("can't create libthread_db agent\n");
-     return false;
-  }
-
-  mydata.ph = ph;
-  mydata.callback = cb;
-
-  // we use libthread_db iterator to iterate thru list of threads.
-  if (td_ta_thr_iter(thread_agent, thread_db_callback, &mydata,
-                 TD_THR_ANY_STATE, TD_THR_LOWEST_PRIORITY,
-                 TD_SIGNO_MASK, TD_THR_ANY_USER_FLAGS) != TD_OK) {
-     td_ta_delete(thread_agent);
-     return false;
-  }
-
-  // delete thread agent
-  td_ta_delete(thread_agent);
-#else
-  DIR *dir = NULL;
-  struct dirent *ent = NULL;
-  char taskpath[80];
-  pid_t pid = ph->pid;
-
-  // Find the lwpids to attach to by traversing the /proc/<pid>/task/ directory.
-  snprintf(taskpath, sizeof (taskpath), "/proc/%ld/task", (unsigned long)pid);
-  if ((dir = opendir(taskpath)) != NULL) {
-    while ((ent = readdir(dir)) != NULL) {
-      unsigned long lwp;
-
-      if ((lwp = strtoul(ent->d_name, NULL, 10)) != 0) {
-        // Create and add the thread info.
-        (*cb)(ph, 0, lwp);
-      }
-    }
-  } else {
-    print_debug("Could not open /proc/%ld/task.\n", (unsigned long)pid);
-    return false;
-  }
-
-  closedir(dir);
-#endif
-  return true;
-}
-
-=======
->>>>>>> f336c729
 // get number of threads
 int get_num_threads(struct ps_prochandle* ph) {
    return ph->num_threads;
@@ -525,4 +431,4 @@
 ps_lgetregs(struct ps_prochandle *ph, lwpid_t lid, prgregset_t gregset) {
   print_debug("ps_lgetfpregs not implemented\n");
   return PS_OK;
-}
+}
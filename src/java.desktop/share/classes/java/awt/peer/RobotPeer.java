--- conflicted
+++ resolved
@@ -1,9 +1,5 @@
 /*
-<<<<<<< HEAD
- * Copyright (c) 1999, 2019, Oracle and/or its affiliates. All rights reserved.
-=======
  * Copyright (c) 1999, 2020, Oracle and/or its affiliates. All rights reserved.
->>>>>>> 36e54fbd
  * DO NOT ALTER OR REMOVE COPYRIGHT NOTICES OR THIS FILE HEADER.
  *
  * This code is free software; you can redistribute it and/or modify it
@@ -121,8 +117,6 @@
      * @see Robot#createScreenCapture(Rectangle)
      */
     int[] getRGBPixels(Rectangle bounds);
-<<<<<<< HEAD
-=======
 
     /**
      * Determines if absolute coordinates should be used by this peer.
@@ -133,5 +127,4 @@
     default boolean useAbsoluteCoordinates() {
         return false;
     }
->>>>>>> 36e54fbd
 }
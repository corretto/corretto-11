--- conflicted
+++ resolved
@@ -60,11 +60,7 @@
 /*
  * Signal to unblock thread
  */
-<<<<<<< HEAD
-static int sigWakeup;
-=======
 #define WAKEUP_SIGNAL (SIGRTMAX - 2)
->>>>>>> 61355403
 
 /*
  * fdTable holds one entry per file descriptor, up to a certain

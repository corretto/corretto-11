--- conflicted
+++ resolved
@@ -754,16 +754,10 @@
 # It is not guaranteed to be examined and used by other implementations.
 #
 # Example:
-<<<<<<< HEAD
 #   jdk.tls.disabledAlgorithms=MD5, SSLv3, DSA, RSA keySize < 2048
-jdk.tls.disabledAlgorithms=SSLv3, RC4, DES, MD5withRSA, DH keySize < 1024, \
-    EC keySize < 224, 3DES_EDE_CBC, anon, NULL, \
-=======
-#   jdk.tls.disabledAlgorithms=MD5, SSLv3, DSA, RSA keySize < 2048, \
 #       rsa_pkcs1_sha1, secp224r1
-jdk.tls.disabledAlgorithms=SSLv3, TLSv1, TLSv1.1, DTLSv1.0, RC4, DES, \
+jdk.tls.disabledAlgorithms=SSLv3, DTLSv1.0, RC4, DES, \
     MD5withRSA, DH keySize < 1024, EC keySize < 224, 3DES_EDE_CBC, anon, NULL, \
->>>>>>> b39a4d24
     include jdk.disabled.namedCurves
 
 #

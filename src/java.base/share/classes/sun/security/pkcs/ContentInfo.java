/*
 * Copyright (c) 1996, 2021, Oracle and/or its affiliates. All rights reserved.
 * DO NOT ALTER OR REMOVE COPYRIGHT NOTICES OR THIS FILE HEADER.
 *
 * This code is free software; you can redistribute it and/or modify it
 * under the terms of the GNU General Public License version 2 only, as
 * published by the Free Software Foundation.  Oracle designates this
 * particular file as subject to the "Classpath" exception as provided
 * by Oracle in the LICENSE file that accompanied this code.
 *
 * This code is distributed in the hope that it will be useful, but WITHOUT
 * ANY WARRANTY; without even the implied warranty of MERCHANTABILITY or
 * FITNESS FOR A PARTICULAR PURPOSE.  See the GNU General Public License
 * version 2 for more details (a copy is included in the LICENSE file that
 * accompanied this code).
 *
 * You should have received a copy of the GNU General Public License version
 * 2 along with this work; if not, write to the Free Software Foundation,
 * Inc., 51 Franklin St, Fifth Floor, Boston, MA 02110-1301 USA.
 *
 * Please contact Oracle, 500 Oracle Parkway, Redwood Shores, CA 94065 USA
 * or visit www.oracle.com if you need additional information or have any
 * questions.
 */

package sun.security.pkcs;

import java.io.*;

import sun.security.util.*;

/**
 * A ContentInfo type, as defined in PKCS#7.
 *
 * @author Benjamin Renaud
 */

public class ContentInfo {

    // pkcs7 pre-defined content types
    public static ObjectIdentifier PKCS7_OID =
<<<<<<< HEAD
            ObjectIdentifier.of1("1.2.840.113549.1.7");
    public static ObjectIdentifier DATA_OID =
            ObjectIdentifier.of1("1.2.840.113549.1.7.1");
    public static ObjectIdentifier SIGNED_DATA_OID =
            ObjectIdentifier.of1("1.2.840.113549.1.7.2");
    public static ObjectIdentifier ENVELOPED_DATA_OID =
            ObjectIdentifier.of1("1.2.840.113549.1.7.3");
    public static ObjectIdentifier SIGNED_AND_ENVELOPED_DATA_OID =
            ObjectIdentifier.of1("1.2.840.113549.1.7.4");
    public static ObjectIdentifier DIGESTED_DATA_OID =
            ObjectIdentifier.of1("1.2.840.113549.1.7.5");
    public static ObjectIdentifier ENCRYPTED_DATA_OID =
            ObjectIdentifier.of1("1.2.840.113549.1.7.6");

    // this is for backwards-compatibility with JDK 1.1.x
    public static ObjectIdentifier OLD_SIGNED_DATA_OID =
            ObjectIdentifier.of1("1.2.840.1113549.1.7.2");
    public static ObjectIdentifier OLD_DATA_OID =
            ObjectIdentifier.of1("1.2.840.1113549.1.7.1");
=======
            ObjectIdentifier.of(KnownOIDs.PKCS7);
    public static ObjectIdentifier DATA_OID =
            ObjectIdentifier.of(KnownOIDs.Data);
    public static ObjectIdentifier SIGNED_DATA_OID =
            ObjectIdentifier.of(KnownOIDs.SignedData);
    public static ObjectIdentifier ENVELOPED_DATA_OID =
            ObjectIdentifier.of(KnownOIDs.EnvelopedData);
    public static ObjectIdentifier SIGNED_AND_ENVELOPED_DATA_OID =
            ObjectIdentifier.of(KnownOIDs.SignedAndEnvelopedData);
    public static ObjectIdentifier DIGESTED_DATA_OID =
            ObjectIdentifier.of(KnownOIDs.DigestedData);
    public static ObjectIdentifier ENCRYPTED_DATA_OID =
            ObjectIdentifier.of(KnownOIDs.EncryptedData);

    // this is for backwards-compatibility with JDK 1.1.x
    public static ObjectIdentifier OLD_SIGNED_DATA_OID =
            ObjectIdentifier.of(KnownOIDs.JDK_OLD_SignedData);
    public static ObjectIdentifier OLD_DATA_OID =
            ObjectIdentifier.of(KnownOIDs.JDK_OLD_Data);
>>>>>>> 09685c89

    // The ASN.1 systax for the Netscape Certificate Sequence data type is
    // defined at:
    //      http://wp.netscape.com/eng/security/comm4-cert-download.html
    public static ObjectIdentifier NETSCAPE_CERT_SEQUENCE_OID =
<<<<<<< HEAD
            ObjectIdentifier.of1("2.16.840.1.113730.2.5");

    // timestamp token (id-ct-TSTInfo) from RFC 3161
    public static ObjectIdentifier TIMESTAMP_TOKEN_INFO_OID =
            ObjectIdentifier.of1("1.2.840.113549.1.9.16.1.4");
=======
            ObjectIdentifier.of(KnownOIDs.NETSCAPE_CertSequence);

    // timestamp token (id-ct-TSTInfo) from RFC 3161
    public static ObjectIdentifier TIMESTAMP_TOKEN_INFO_OID =
            ObjectIdentifier.of(KnownOIDs.TimeStampTokenInfo);
>>>>>>> 09685c89

    ObjectIdentifier contentType;
    DerValue content; // OPTIONAL

    public ContentInfo(ObjectIdentifier contentType, DerValue content) {
        this.contentType = contentType;
        this.content = content;
    }

    /**
     * Make a contentInfo of type data.
     */
    public ContentInfo(byte[] bytes) {
        DerValue octetString = new DerValue(DerValue.tag_OctetString, bytes);
        this.contentType = DATA_OID;
        this.content = octetString;
    }

    /**
     * Parses a PKCS#7 content info.
     */
    public ContentInfo(DerInputStream derin)
        throws IOException, ParsingException
    {
        this(derin, false);
    }

    /**
     * Parses a PKCS#7 content info.
     *
     * <p>This constructor is used only for backwards compatibility with
     * PKCS#7 blocks that were generated using JDK1.1.x.
     *
     * @param derin the ASN.1 encoding of the content info.
     * @param oldStyle flag indicating whether or not the given content info
     * is encoded according to JDK1.1.x.
     */
    public ContentInfo(DerInputStream derin, boolean oldStyle)
        throws IOException, ParsingException
    {
        DerInputStream disType;
        DerInputStream disTaggedContent;
        DerValue type;
        DerValue taggedContent;
        DerValue[] typeAndContent;
        DerValue[] contents;

        typeAndContent = derin.getSequence(2);
        if (typeAndContent.length < 1 || typeAndContent.length > 2) {
            throw new ParsingException("Invalid length for ContentInfo");
        }

        // Parse the content type
        type = typeAndContent[0];
        disType = new DerInputStream(type.toByteArray());
        contentType = disType.getOID();

        if (oldStyle) {
            // JDK1.1.x-style encoding
            if (typeAndContent.length > 1) { // content is OPTIONAL
                content = typeAndContent[1];
            }
        } else {
            // This is the correct, standards-compliant encoding.
            // Parse the content (OPTIONAL field).
            // Skip the [0] EXPLICIT tag by pretending that the content is the
            // one and only element in an implicitly tagged set
            if (typeAndContent.length > 1) { // content is OPTIONAL
                taggedContent = typeAndContent[1];
                disTaggedContent
                    = new DerInputStream(taggedContent.toByteArray());
                contents = disTaggedContent.getSet(1, true);
                if (contents.length != 1) {
                    throw new ParsingException("ContentInfo encoding error");
                }
                content = contents[0];
            }
        }
    }

    public DerValue getContent() {
        return content;
    }

    public ObjectIdentifier getContentType() {
        return contentType;
    }

    public byte[] getData() throws IOException {
        if (contentType.equals(DATA_OID) ||
            contentType.equals(OLD_DATA_OID) ||
            contentType.equals(TIMESTAMP_TOKEN_INFO_OID)) {
            if (content == null)
                return null;
            else
                return content.getOctetString();
        }
        throw new IOException("content type is not DATA: " + contentType);
    }

    public void encode(DerOutputStream out) throws IOException {
        DerOutputStream contentDerCode;
        DerOutputStream seq;

        seq = new DerOutputStream();
        seq.putOID(contentType);

        // content is optional, it could be external
        if (content != null) {
            DerValue taggedContent = null;
            contentDerCode = new DerOutputStream();
            content.encode(contentDerCode);

            // Add the [0] EXPLICIT tag in front of the content encoding
            taggedContent = new DerValue((byte)0xA0,
                                         contentDerCode.toByteArray());
            seq.putDerValue(taggedContent);
        }

        out.write(DerValue.tag_Sequence, seq);
    }

    /**
     * Returns a byte array representation of the data held in
     * the content field.
     */
    public byte[] getContentBytes() throws IOException {
        if (content == null)
            return null;

        DerInputStream dis = new DerInputStream(content.toByteArray());
        return dis.getOctetString();
    }

    public String toString() {
        String out = "";

        out += "Content Info Sequence\n\tContent type: " + contentType + "\n";
        out += "\tContent: " + content;
        return out;
    }
}<|MERGE_RESOLUTION|>--- conflicted
+++ resolved
@@ -39,27 +39,6 @@
 
     // pkcs7 pre-defined content types
     public static ObjectIdentifier PKCS7_OID =
-<<<<<<< HEAD
-            ObjectIdentifier.of1("1.2.840.113549.1.7");
-    public static ObjectIdentifier DATA_OID =
-            ObjectIdentifier.of1("1.2.840.113549.1.7.1");
-    public static ObjectIdentifier SIGNED_DATA_OID =
-            ObjectIdentifier.of1("1.2.840.113549.1.7.2");
-    public static ObjectIdentifier ENVELOPED_DATA_OID =
-            ObjectIdentifier.of1("1.2.840.113549.1.7.3");
-    public static ObjectIdentifier SIGNED_AND_ENVELOPED_DATA_OID =
-            ObjectIdentifier.of1("1.2.840.113549.1.7.4");
-    public static ObjectIdentifier DIGESTED_DATA_OID =
-            ObjectIdentifier.of1("1.2.840.113549.1.7.5");
-    public static ObjectIdentifier ENCRYPTED_DATA_OID =
-            ObjectIdentifier.of1("1.2.840.113549.1.7.6");
-
-    // this is for backwards-compatibility with JDK 1.1.x
-    public static ObjectIdentifier OLD_SIGNED_DATA_OID =
-            ObjectIdentifier.of1("1.2.840.1113549.1.7.2");
-    public static ObjectIdentifier OLD_DATA_OID =
-            ObjectIdentifier.of1("1.2.840.1113549.1.7.1");
-=======
             ObjectIdentifier.of(KnownOIDs.PKCS7);
     public static ObjectIdentifier DATA_OID =
             ObjectIdentifier.of(KnownOIDs.Data);
@@ -79,25 +58,16 @@
             ObjectIdentifier.of(KnownOIDs.JDK_OLD_SignedData);
     public static ObjectIdentifier OLD_DATA_OID =
             ObjectIdentifier.of(KnownOIDs.JDK_OLD_Data);
->>>>>>> 09685c89
 
     // The ASN.1 systax for the Netscape Certificate Sequence data type is
     // defined at:
     //      http://wp.netscape.com/eng/security/comm4-cert-download.html
     public static ObjectIdentifier NETSCAPE_CERT_SEQUENCE_OID =
-<<<<<<< HEAD
-            ObjectIdentifier.of1("2.16.840.1.113730.2.5");
-
-    // timestamp token (id-ct-TSTInfo) from RFC 3161
-    public static ObjectIdentifier TIMESTAMP_TOKEN_INFO_OID =
-            ObjectIdentifier.of1("1.2.840.113549.1.9.16.1.4");
-=======
             ObjectIdentifier.of(KnownOIDs.NETSCAPE_CertSequence);
 
     // timestamp token (id-ct-TSTInfo) from RFC 3161
     public static ObjectIdentifier TIMESTAMP_TOKEN_INFO_OID =
             ObjectIdentifier.of(KnownOIDs.TimeStampTokenInfo);
->>>>>>> 09685c89
 
     ObjectIdentifier contentType;
     DerValue content; // OPTIONAL

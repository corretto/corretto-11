/*
 * Copyright (c) 1996, 2019, Oracle and/or its affiliates. All rights reserved.
 * DO NOT ALTER OR REMOVE COPYRIGHT NOTICES OR THIS FILE HEADER.
 *
 * This code is free software; you can redistribute it and/or modify it
 * under the terms of the GNU General Public License version 2 only, as
 * published by the Free Software Foundation.  Oracle designates this
 * particular file as subject to the "Classpath" exception as provided
 * by Oracle in the LICENSE file that accompanied this code.
 *
 * This code is distributed in the hope that it will be useful, but WITHOUT
 * ANY WARRANTY; without even the implied warranty of MERCHANTABILITY or
 * FITNESS FOR A PARTICULAR PURPOSE.  See the GNU General Public License
 * version 2 for more details (a copy is included in the LICENSE file that
 * accompanied this code).
 *
 * You should have received a copy of the GNU General Public License version
 * 2 along with this work; if not, write to the Free Software Foundation,
 * Inc., 51 Franklin St, Fifth Floor, Boston, MA 02110-1301 USA.
 *
 * Please contact Oracle, 500 Oracle Parkway, Redwood Shores, CA 94065 USA
 * or visit www.oracle.com if you need additional information or have any
 * questions.
 */

package sun.security.ssl;

import java.io.ByteArrayInputStream;
import java.io.IOException;
import java.io.OutputStream;
import java.net.SocketException;
import java.nio.ByteBuffer;
import javax.net.ssl.SSLHandshakeException;

/**
 * {@code OutputRecord} implementation for {@code SSLSocket}.
 */
final class SSLSocketOutputRecord extends OutputRecord implements SSLRecord {
    private OutputStream deliverStream = null;

    SSLSocketOutputRecord(HandshakeHash handshakeHash) {
        this(handshakeHash, null);
    }

    SSLSocketOutputRecord(HandshakeHash handshakeHash,
            TransportContext tc) {
        super(handshakeHash, SSLCipher.SSLWriteCipher.nullTlsWriteCipher());
        this.tc = tc;
        this.packetSize = SSLRecord.maxRecordSize;
        this.protocolVersion = ProtocolVersion.NONE;
    }

    @Override
    void encodeAlert(byte level, byte description) throws IOException {
        recordLock.lock();
        try {
            if (isClosed()) {
                if (SSLLogger.isOn && SSLLogger.isOn("ssl")) {
                    SSLLogger.warning("outbound has closed, ignore outbound " +
                        "alert message: " + Alert.nameOf(description));
                }
                return;
            }

<<<<<<< HEAD
        // use the buf of ByteArrayOutputStream
        int position = headerSize + writeCipher.getExplicitNonceSize();
        count = position;

        write(level);
        write(description);
        if (SSLLogger.isOn && SSLLogger.isOn("record")) {
            SSLLogger.fine("WRITE: " + protocolVersion.name +
                    " " + ContentType.ALERT.name +
                    "(" + Alert.nameOf(description) + ")" +
                    ", length = " + (count - headerSize));
        }
=======
            // use the buf of ByteArrayOutputStream
            count = headerSize + writeCipher.getExplicitNonceSize();
>>>>>>> 36e54fbd

            write(level);
            write(description);
            if (SSLLogger.isOn && SSLLogger.isOn("record")) {
                SSLLogger.fine("WRITE: " + protocolVersion.name +
                        " " + ContentType.ALERT.name +
                        "(" + Alert.nameOf(description) + ")" +
                        ", length = " + (count - headerSize));
            }

            // Encrypt the fragment and wrap up a record.
            encrypt(writeCipher, ContentType.ALERT.id, headerSize);

            // deliver this message
            deliverStream.write(buf, 0, count);    // may throw IOException
            deliverStream.flush();                 // may throw IOException

            if (SSLLogger.isOn && SSLLogger.isOn("packet")) {
                SSLLogger.fine("Raw write",
                        (new ByteArrayInputStream(buf, 0, count)));
            }

            // reset the internal buffer
            count = 0;
        } finally {
            recordLock.unlock();
        }
    }

    @Override
    void encodeHandshake(byte[] source,
            int offset, int length) throws IOException {
        recordLock.lock();
        try {
            if (isClosed()) {
                if (SSLLogger.isOn && SSLLogger.isOn("ssl")) {
                    SSLLogger.warning("outbound has closed, ignore outbound " +
                            "handshake message",
                            ByteBuffer.wrap(source, offset, length));
                }
                return;
            }

            if (firstMessage) {
                firstMessage = false;

                if ((helloVersion == ProtocolVersion.SSL20Hello) &&
                    (source[offset] == SSLHandshake.CLIENT_HELLO.id) &&
                                            //  5: recode header size
                    (source[offset + 4 + 2 + 32] == 0)) {
                                            // V3 session ID is empty
                                            //  4: handshake header size
                                            //  2: client_version in ClientHello
                                            // 32: random in ClientHello

                    ByteBuffer v2ClientHello = encodeV2ClientHello(
                            source, (offset + 4), (length - 4));

                    // array offset is zero
                    byte[] record = v2ClientHello.array();
                    int limit = v2ClientHello.limit();
                    handshakeHash.deliver(record, 2, (limit - 2));

                    if (SSLLogger.isOn && SSLLogger.isOn("record")) {
                        SSLLogger.fine(
                                "WRITE: SSLv2 ClientHello message" +
                                ", length = " + limit);
                    }

                    // deliver this message
                    //
                    // Version 2 ClientHello message should be plaintext.
                    //
                    // No max fragment length negotiation.
                    deliverStream.write(record, 0, limit);
                    deliverStream.flush();

                    if (SSLLogger.isOn && SSLLogger.isOn("packet")) {
                        SSLLogger.fine("Raw write",
                                (new ByteArrayInputStream(record, 0, limit)));
                    }

                    return;
                }
            }

            byte handshakeType = source[0];
            if (handshakeHash.isHashable(handshakeType)) {
                handshakeHash.deliver(source, offset, length);
            }

            int fragLimit = getFragLimit();
            int position = headerSize + writeCipher.getExplicitNonceSize();
            if (count == 0) {
                count = position;
            }

            if ((count - position) < (fragLimit - length)) {
                write(source, offset, length);
                return;
            }

            for (int limit = (offset + length); offset < limit;) {

                int remains = (limit - offset) + (count - position);
                int fragLen = Math.min(fragLimit, remains);

                // use the buf of ByteArrayOutputStream
                write(source, offset, fragLen);
                if (remains < fragLimit) {
                    return;
                }

                if (SSLLogger.isOn && SSLLogger.isOn("record")) {
                    SSLLogger.fine(
                            "WRITE: " + protocolVersion.name +
                            " " + ContentType.HANDSHAKE.name +
                            ", length = " + (count - headerSize));
                }

                // Encrypt the fragment and wrap up a record.
                encrypt(writeCipher, ContentType.HANDSHAKE.id, headerSize);

                // deliver this message
                deliverStream.write(buf, 0, count);    // may throw IOException
                deliverStream.flush();                 // may throw IOException

                if (SSLLogger.isOn && SSLLogger.isOn("packet")) {
                    SSLLogger.fine("Raw write",
                            (new ByteArrayInputStream(buf, 0, count)));
                }

                // reset the offset
                offset += fragLen;

                // reset the internal buffer
                count = position;
            }
        } finally {
            recordLock.unlock();
        }
    }

    @Override
    void encodeChangeCipherSpec() throws IOException {
        recordLock.lock();
        try {
            if (isClosed()) {
                if (SSLLogger.isOn && SSLLogger.isOn("ssl")) {
                    SSLLogger.warning("outbound has closed, ignore outbound " +
                        "change_cipher_spec message");
                }
                return;
            }

            // use the buf of ByteArrayOutputStream
            count = headerSize + writeCipher.getExplicitNonceSize();

            write((byte)1);         // byte 1: change_cipher_spec(

            // Encrypt the fragment and wrap up a record.
            encrypt(writeCipher, ContentType.CHANGE_CIPHER_SPEC.id, headerSize);

            // deliver this message
            deliverStream.write(buf, 0, count);        // may throw IOException
            // deliverStream.flush();                  // flush in Finished

            if (SSLLogger.isOn && SSLLogger.isOn("packet")) {
                SSLLogger.fine("Raw write",
                        (new ByteArrayInputStream(buf, 0, count)));
            }

            // reset the internal buffer
            count = 0;
        } finally {
            recordLock.unlock();
        }
    }

    @Override
    public void flush() throws IOException {
        recordLock.lock();
        try {
            int position = headerSize + writeCipher.getExplicitNonceSize();
            if (count <= position) {
                return;
            }

            if (SSLLogger.isOn && SSLLogger.isOn("record")) {
                SSLLogger.fine(
                        "WRITE: " + protocolVersion.name +
                        " " + ContentType.HANDSHAKE.name +
                        ", length = " + (count - headerSize));
            }

            // Encrypt the fragment and wrap up a record.
            encrypt(writeCipher, ContentType.HANDSHAKE.id, headerSize);

            // deliver this message
            deliverStream.write(buf, 0, count);    // may throw IOException
            deliverStream.flush();                 // may throw IOException

            if (SSLLogger.isOn && SSLLogger.isOn("packet")) {
                SSLLogger.fine("Raw write",
                        (new ByteArrayInputStream(buf, 0, count)));
            }

            // reset the internal buffer
            count = 0;      // DON'T use position
        } finally {
            recordLock.unlock();
        }
    }

    @Override
    void deliver(byte[] source, int offset, int length) throws IOException {
        recordLock.lock();
        try {
            if (isClosed()) {
                throw new SocketException(
                        "Connection or outbound has been closed");
            }
<<<<<<< HEAD
            return;
        }

        // use the buf of ByteArrayOutputStream
        int position = headerSize + writeCipher.getExplicitNonceSize();
        count = position;

        write((byte)1);         // byte 1: change_cipher_spec(

        // Encrypt the fragment and wrap up a record.
        encrypt(writeCipher, ContentType.CHANGE_CIPHER_SPEC.id, headerSize);

        // deliver this message
        deliverStream.write(buf, 0, count);        // may throw IOException
        // deliverStream.flush();                  // flush in Finished

        if (SSLLogger.isOn && SSLLogger.isOn("packet")) {
            SSLLogger.fine("Raw write",
                    (new ByteArrayInputStream(buf, 0, count)));
        }

        // reset the internal buffer
        count = 0;
    }

    @Override
    public synchronized void flush() throws IOException {
        int position = headerSize + writeCipher.getExplicitNonceSize();
        if (count <= position) {
            return;
        }

        if (SSLLogger.isOn && SSLLogger.isOn("record")) {
            SSLLogger.fine(
                    "WRITE: " + protocolVersion.name +
                    " " + ContentType.HANDSHAKE.name +
                    ", length = " + (count - headerSize));
        }

        // Encrypt the fragment and wrap up a record.
        encrypt(writeCipher, ContentType.HANDSHAKE.id, headerSize);

        // deliver this message
        deliverStream.write(buf, 0, count);    // may throw IOException
        deliverStream.flush();                 // may throw IOException

        if (SSLLogger.isOn && SSLLogger.isOn("packet")) {
            SSLLogger.fine("Raw write",
                    (new ByteArrayInputStream(buf, 0, count)));
        }
=======
>>>>>>> 36e54fbd

            if (writeCipher.authenticator.seqNumOverflow()) {
                if (SSLLogger.isOn && SSLLogger.isOn("ssl")) {
                    SSLLogger.fine(
                        "sequence number extremely close to overflow " +
                        "(2^64-1 packets). Closing connection.");
                }

                throw new SSLHandshakeException("sequence number overflow");
            }

            boolean isFirstRecordOfThePayload = true;
            for (int limit = (offset + length); offset < limit;) {
                int fragLen;
                if (packetSize > 0) {
                    fragLen = Math.min(maxRecordSize, packetSize);
                    fragLen = writeCipher.calculateFragmentSize(
                            fragLen, headerSize);

                    fragLen = Math.min(fragLen, Record.maxDataSize);
                } else {
                    fragLen = Record.maxDataSize;
                }

                // Calculate more impact, for example TLS 1.3 padding.
                fragLen = calculateFragmentSize(fragLen);

                if (isFirstRecordOfThePayload && needToSplitPayload()) {
                    fragLen = 1;
                    isFirstRecordOfThePayload = false;
                } else {
                    fragLen = Math.min(fragLen, (limit - offset));
                }

                // use the buf of ByteArrayOutputStream
                int position = headerSize + writeCipher.getExplicitNonceSize();
                count = position;
                write(source, offset, fragLen);

                if (SSLLogger.isOn && SSLLogger.isOn("record")) {
                    SSLLogger.fine(
                            "WRITE: " + protocolVersion.name +
                            " " + ContentType.APPLICATION_DATA.name +
                            ", length = " + (count - position));
                }

<<<<<<< HEAD
            if (SSLLogger.isOn && SSLLogger.isOn("record")) {
                SSLLogger.fine(
                        "WRITE: " + protocolVersion.name +
                        " " + ContentType.APPLICATION_DATA.name +
                        ", length = " + (count - position));
            }
=======
                // Encrypt the fragment and wrap up a record.
                encrypt(writeCipher,
                        ContentType.APPLICATION_DATA.id, headerSize);
>>>>>>> 36e54fbd

                // deliver this message
                deliverStream.write(buf, 0, count);    // may throw IOException
                deliverStream.flush();                 // may throw IOException

                if (SSLLogger.isOn && SSLLogger.isOn("packet")) {
                    SSLLogger.fine("Raw write",
                            (new ByteArrayInputStream(buf, 0, count)));
                }

                // reset the internal buffer
                count = 0;

                if (isFirstAppOutputRecord) {
                    isFirstAppOutputRecord = false;
                }

                offset += fragLen;
            }
        } finally {
            recordLock.unlock();
        }
    }

    @Override
    void setDeliverStream(OutputStream outputStream) {
        recordLock.lock();
        try {
            this.deliverStream = outputStream;
        } finally {
            recordLock.unlock();
        }
    }

    /*
     * Need to split the payload except the following cases:
     *
     * 1. protocol version is TLS 1.1 or later;
     * 2. bulk cipher does not use CBC mode, including null bulk cipher suites.
     * 3. the payload is the first application record of a freshly
     *    negotiated TLS session.
     * 4. the CBC protection is disabled;
     *
     * By default, we counter chosen plaintext issues on CBC mode
     * ciphersuites in SSLv3/TLS1.0 by sending one byte of application
     * data in the first record of every payload, and the rest in
     * subsequent record(s). Note that the issues have been solved in
     * TLS 1.1 or later.
     *
     * It is not necessary to split the very first application record of
     * a freshly negotiated TLS session, as there is no previous
     * application data to guess.  To improve compatibility, we will not
     * split such records.
     *
     * This avoids issues in the outbound direction.  For a full fix,
     * the peer must have similar protections.
     */
    private boolean needToSplitPayload() {
        return (!protocolVersion.useTLS11PlusSpec()) &&
                writeCipher.isCBCMode() && !isFirstAppOutputRecord &&
                Record.enableCBCProtection;
    }

    private int getFragLimit() {
        int fragLimit;
        if (packetSize > 0) {
            fragLimit = Math.min(maxRecordSize, packetSize);
            fragLimit =
                    writeCipher.calculateFragmentSize(fragLimit, headerSize);

            fragLimit = Math.min(fragLimit, Record.maxDataSize);
        } else {
            fragLimit = Record.maxDataSize;
        }

        // Calculate more impact, for example TLS 1.3 padding.
        fragLimit = calculateFragmentSize(fragLimit);

        return fragLimit;
    }
}<|MERGE_RESOLUTION|>--- conflicted
+++ resolved
@@ -62,23 +62,8 @@
                 return;
             }
 
-<<<<<<< HEAD
-        // use the buf of ByteArrayOutputStream
-        int position = headerSize + writeCipher.getExplicitNonceSize();
-        count = position;
-
-        write(level);
-        write(description);
-        if (SSLLogger.isOn && SSLLogger.isOn("record")) {
-            SSLLogger.fine("WRITE: " + protocolVersion.name +
-                    " " + ContentType.ALERT.name +
-                    "(" + Alert.nameOf(description) + ")" +
-                    ", length = " + (count - headerSize));
-        }
-=======
             // use the buf of ByteArrayOutputStream
             count = headerSize + writeCipher.getExplicitNonceSize();
->>>>>>> 36e54fbd
 
             write(level);
             write(description);
@@ -301,59 +286,6 @@
                 throw new SocketException(
                         "Connection or outbound has been closed");
             }
-<<<<<<< HEAD
-            return;
-        }
-
-        // use the buf of ByteArrayOutputStream
-        int position = headerSize + writeCipher.getExplicitNonceSize();
-        count = position;
-
-        write((byte)1);         // byte 1: change_cipher_spec(
-
-        // Encrypt the fragment and wrap up a record.
-        encrypt(writeCipher, ContentType.CHANGE_CIPHER_SPEC.id, headerSize);
-
-        // deliver this message
-        deliverStream.write(buf, 0, count);        // may throw IOException
-        // deliverStream.flush();                  // flush in Finished
-
-        if (SSLLogger.isOn && SSLLogger.isOn("packet")) {
-            SSLLogger.fine("Raw write",
-                    (new ByteArrayInputStream(buf, 0, count)));
-        }
-
-        // reset the internal buffer
-        count = 0;
-    }
-
-    @Override
-    public synchronized void flush() throws IOException {
-        int position = headerSize + writeCipher.getExplicitNonceSize();
-        if (count <= position) {
-            return;
-        }
-
-        if (SSLLogger.isOn && SSLLogger.isOn("record")) {
-            SSLLogger.fine(
-                    "WRITE: " + protocolVersion.name +
-                    " " + ContentType.HANDSHAKE.name +
-                    ", length = " + (count - headerSize));
-        }
-
-        // Encrypt the fragment and wrap up a record.
-        encrypt(writeCipher, ContentType.HANDSHAKE.id, headerSize);
-
-        // deliver this message
-        deliverStream.write(buf, 0, count);    // may throw IOException
-        deliverStream.flush();                 // may throw IOException
-
-        if (SSLLogger.isOn && SSLLogger.isOn("packet")) {
-            SSLLogger.fine("Raw write",
-                    (new ByteArrayInputStream(buf, 0, count)));
-        }
-=======
->>>>>>> 36e54fbd
 
             if (writeCipher.authenticator.seqNumOverflow()) {
                 if (SSLLogger.isOn && SSLLogger.isOn("ssl")) {
@@ -400,18 +332,9 @@
                             ", length = " + (count - position));
                 }
 
-<<<<<<< HEAD
-            if (SSLLogger.isOn && SSLLogger.isOn("record")) {
-                SSLLogger.fine(
-                        "WRITE: " + protocolVersion.name +
-                        " " + ContentType.APPLICATION_DATA.name +
-                        ", length = " + (count - position));
-            }
-=======
                 // Encrypt the fragment and wrap up a record.
                 encrypt(writeCipher,
                         ContentType.APPLICATION_DATA.id, headerSize);
->>>>>>> 36e54fbd
 
                 // deliver this message
                 deliverStream.write(buf, 0, count);    // may throw IOException

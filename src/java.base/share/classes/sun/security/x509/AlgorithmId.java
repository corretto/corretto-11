/*
 * Copyright (c) 1996, 2021, Oracle and/or its affiliates. All rights reserved.
 * DO NOT ALTER OR REMOVE COPYRIGHT NOTICES OR THIS FILE HEADER.
 *
 * This code is free software; you can redistribute it and/or modify it
 * under the terms of the GNU General Public License version 2 only, as
 * published by the Free Software Foundation.  Oracle designates this
 * particular file as subject to the "Classpath" exception as provided
 * by Oracle in the LICENSE file that accompanied this code.
 *
 * This code is distributed in the hope that it will be useful, but WITHOUT
 * ANY WARRANTY; without even the implied warranty of MERCHANTABILITY or
 * FITNESS FOR A PARTICULAR PURPOSE.  See the GNU General Public License
 * version 2 for more details (a copy is included in the LICENSE file that
 * accompanied this code).
 *
 * You should have received a copy of the GNU General Public License version
 * 2 along with this work; if not, write to the Free Software Foundation,
 * Inc., 51 Franklin St, Fifth Floor, Boston, MA 02110-1301 USA.
 *
 * Please contact Oracle, 500 Oracle Parkway, Redwood Shores, CA 94065 USA
 * or visit www.oracle.com if you need additional information or have any
 * questions.
 */

package sun.security.x509;

import java.io.*;
import java.security.spec.AlgorithmParameterSpec;
import java.security.spec.InvalidParameterSpecException;
import java.security.spec.MGF1ParameterSpec;
import java.security.spec.PSSParameterSpec;
import java.util.*;
import java.util.concurrent.ConcurrentHashMap;
import java.security.*;

import sun.security.rsa.PSSParameters;
import sun.security.util.*;


/**
 * This class identifies algorithms, such as cryptographic transforms, each
 * of which may be associated with parameters.  Instances of this base class
 * are used when this runtime environment has no special knowledge of the
 * algorithm type, and may also be used in other cases.  Equivalence is
 * defined according to OID and (where relevant) parameters.
 *
 * <P>Subclasses may be used, for example when the algorithm ID has
 * associated parameters which some code (e.g. code using public keys) needs
 * to have parsed.  Two examples of such algorithms are Diffie-Hellman key
 * exchange, and the Digital Signature Standard Algorithm (DSS/DSA).
 *
 * <P>The OID constants defined in this class correspond to some widely
 * used algorithms, for which conventional string names have been defined.
 * This class is not a general repository for OIDs, or for such string names.
 * Note that the mappings between algorithm IDs and algorithm names is
 * not one-to-one.
 *
 *
 * @author David Brownell
 * @author Amit Kapoor
 * @author Hemma Prafullchandra
 */
public class AlgorithmId implements Serializable, DerEncoder {

    /** use serialVersionUID from JDK 1.1. for interoperability */
    private static final long serialVersionUID = 7205873507486557157L;

    /**
     * The object identitifer being used for this algorithm.
     */
    private ObjectIdentifier algid;

    // The (parsed) parameters
    private AlgorithmParameters algParams;
    private boolean constructedFromDer = true;

    /**
     * Parameters for this algorithm.  These are stored in unparsed
     * DER-encoded form; subclasses can be made to automaticaly parse
     * them so there is fast access to these parameters.
     */
    protected DerValue          params;

    private transient byte[] encodedParams;

    /**
     * Constructs an algorithm ID which will be initialized
     * separately, for example by deserialization.
     * @deprecated use one of the other constructors.
     */
    @Deprecated
    public AlgorithmId() { }

    /**
     * Constructs a parameterless algorithm ID.
     *
     * @param oid the identifier for the algorithm
     */
    public AlgorithmId(ObjectIdentifier oid) {
        algid = oid;
    }

    /**
     * Constructs an algorithm ID with algorithm parameters.
     *
     * @param oid the identifier for the algorithm.
     * @param algparams the associated algorithm parameters.
     */
    public AlgorithmId(ObjectIdentifier oid, AlgorithmParameters algparams) {
        algid = oid;
        algParams = algparams;
        constructedFromDer = false;
        if (algParams != null) {
            try {
                encodedParams = algParams.getEncoded();
            } catch (IOException ioe) {
                // It should be safe to ignore this.
                // This exception can occur if AlgorithmParameters was not
                // initialized (which should not occur), or if it was
                // initialized with bogus parameters, which should have
                // been detected when init was called.
                assert false;
            }
        }
    }

    private AlgorithmId(ObjectIdentifier oid, DerValue params)
            throws IOException {
        this.algid = oid;
        this.params = params;
        if (this.params != null) {
            encodedParams = params.toByteArray();
            decodeParams();
        }
    }

    protected void decodeParams() throws IOException {
        String algidName = getName();
        try {
            algParams = AlgorithmParameters.getInstance(algidName);
        } catch (NoSuchAlgorithmException e) {
            /*
             * This algorithm parameter type is not supported, so we cannot
             * parse the parameters.
             */
            algParams = null;
            return;
        }

        // Decode (parse) the parameters
        algParams.init(encodedParams.clone());
    }

    /**
     * Marshal a DER-encoded "AlgorithmID" sequence on the DER stream.
     */
    public final void encode(DerOutputStream out) throws IOException {
        derEncode(out);
    }

    /**
     * DER encode this object onto an output stream.
     * Implements the <code>DerEncoder</code> interface.
     *
     * @param out
     * the output stream on which to write the DER encoding.
     *
     * @exception IOException on encoding error.
     */
    @Override
    public void derEncode (OutputStream out) throws IOException {
        DerOutputStream bytes = new DerOutputStream();
        DerOutputStream tmp = new DerOutputStream();

        bytes.putOID(algid);
        // Setup params from algParams since no DER encoding is given
        if (constructedFromDer == false) {
            if (encodedParams != null) {
                params = new DerValue(encodedParams);
            } else {
                params = null;
            }
        }
        if (params == null) {
            // Changes backed out for compatibility with Solaris

            // Several AlgorithmId should omit the whole parameter part when
            // it's NULL. They are ---
            // rfc3370 2.1: Implementations SHOULD generate SHA-1
            // AlgorithmIdentifiers with absent parameters.
            // rfc3447 C1: When id-sha1, id-sha224, id-sha256, id-sha384 and
            // id-sha512 are used in an AlgorithmIdentifier the parameters
            // (which are optional) SHOULD be omitted.
            // rfc3279 2.3.2: The id-dsa algorithm syntax includes optional
            // domain parameters... When omitted, the parameters component
            // MUST be omitted entirely
            // rfc3370 3.1: When the id-dsa-with-sha1 algorithm identifier
            // is used, the AlgorithmIdentifier parameters field MUST be absent.
            /*if (
                algid.equals((Object)SHA_oid) ||
                algid.equals((Object)SHA224_oid) ||
                algid.equals((Object)SHA256_oid) ||
                algid.equals((Object)SHA384_oid) ||
                algid.equals((Object)SHA512_oid) ||
                algid.equals((Object)SHA512_224_oid) ||
                algid.equals((Object)SHA512_256_oid) ||
                algid.equals((Object)DSA_oid) ||
                algid.equals((Object)sha1WithDSA_oid)) {
                ; // no parameter part encoded
            } else {
                bytes.putNull();
            }*/
            if (algid.equals(RSASSA_PSS_oid)) {
                // RFC 4055 3.3: when an RSASSA-PSS key does not require
                // parameter validation, field is absent.
            } else {
                bytes.putNull();
            }
        } else {
            bytes.putDerValue(params);
        }
        tmp.write(DerValue.tag_Sequence, bytes);
        out.write(tmp.toByteArray());
    }


    /**
     * Returns the DER-encoded X.509 AlgorithmId as a byte array.
     */
    public final byte[] encode() throws IOException {
        DerOutputStream out = new DerOutputStream();
        derEncode(out);
        return out.toByteArray();
    }

    /**
     * Returns the ISO OID for this algorithm.  This is usually converted
     * to a string and used as part of an algorithm name, for example
     * "OID.1.3.14.3.2.13" style notation.  Use the <code>getName</code>
     * call when you do not need to ensure cross-system portability
     * of algorithm names, or need a user friendly name.
     */
    public final ObjectIdentifier getOID () {
        return algid;
    }

    /**
     * Returns a name for the algorithm which may be more intelligible
     * to humans than the algorithm's OID, but which won't necessarily
     * be comprehensible on other systems.  For example, this might
     * return a name such as "MD5withRSA" for a signature algorithm on
     * some systems.  It also returns names like "OID.1.2.3.4", when
     * no particular name for the algorithm is known.
     *
     * Note: for ecdsa-with-SHA2 plus hash algorithm (Ex: SHA-256), this method
     * returns the "full" signature algorithm (Ex: SHA256withECDSA) directly.
     */
    public String getName() {
        String oidStr = algid.toString();
        // first check the list of support oids
        KnownOIDs o = KnownOIDs.findMatch(oidStr);
        if (o == KnownOIDs.SpecifiedSHA2withECDSA) {
            if (params != null) {
                try {
                    AlgorithmId paramsId =
                        AlgorithmId.parse(new DerValue(encodedParams));
                    String paramsName = paramsId.getName();
                    return makeSigAlg(paramsName, "EC");
                } catch (IOException e) {
                    // ignore
                }
            }
        }
        if (o != null) {
            return o.stdName();
        } else {
            String n = aliasOidsTable().get(oidStr);
            if (n != null) {
                return n;
            } else {
                return algid.toString();
            }
        }
    }

    public AlgorithmParameters getParameters() {
        return algParams;
    }

    /**
     * Returns the DER encoded parameter, which can then be
     * used to initialize java.security.AlgorithmParameters.
     *
     * Note that this* method should always return a new array as it is called
     * directly by the JDK implementation of X509Certificate.getSigAlgParams()
     * and X509CRL.getSigAlgParams().
     *
     * Note: for ecdsa-with-SHA2 plus hash algorithm (Ex: SHA-256), this method
     * returns null because {@link #getName()} has already returned the "full"
     * signature algorithm (Ex: SHA256withECDSA).
     *
     * @return DER encoded parameters, or null not present.
     */
    public byte[] getEncodedParams() throws IOException {
        return (encodedParams == null ||
            algid.toString().equals(KnownOIDs.SpecifiedSHA2withECDSA.value()))
                ? null
                : encodedParams.clone();
    }

    /**
     * Returns true iff the argument indicates the same algorithm
     * with the same parameters.
     */
    public boolean equals(AlgorithmId other) {
        return algid.equals((Object)other.algid) &&
            Arrays.equals(encodedParams, other.encodedParams);
    }

    /**
     * Compares this AlgorithmID to another.  If algorithm parameters are
     * available, they are compared.  Otherwise, just the object IDs
     * for the algorithm are compared.
     *
     * @param other preferably an AlgorithmId, else an ObjectIdentifier
     */
    @Override
    public boolean equals(Object other) {
        if (this == other) {
            return true;
        }
        if (other instanceof AlgorithmId) {
            return equals((AlgorithmId) other);
        } else if (other instanceof ObjectIdentifier) {
            return equals((ObjectIdentifier) other);
        } else {
            return false;
        }
    }

    /**
     * Compares two algorithm IDs for equality.  Returns true iff
     * they are the same algorithm, ignoring algorithm parameters.
     */
    public final boolean equals(ObjectIdentifier id) {
        return algid.equals((Object)id);
    }

    /**
     * Returns a hashcode for this AlgorithmId.
     *
     * @return a hashcode for this AlgorithmId.
     */
    @Override
    public int hashCode() {
        int hashCode = algid.hashCode();
        hashCode = 31 * hashCode + Arrays.hashCode(encodedParams);
        return hashCode;
    }

    /**
     * Provides a human-readable description of the algorithm parameters.
     * This may be redefined by subclasses which parse those parameters.
     */
    protected String paramsToString() {
        if (encodedParams == null) {
            return "";
        } else if (algParams != null) {
            return ", " + algParams.toString();
        } else {
            return ", params unparsed";
        }
    }

    /**
     * Returns a string describing the algorithm and its parameters.
     */
    @Override
    public String toString() {
        return getName() + paramsToString();
    }

    /**
     * Parse (unmarshal) an ID from a DER sequence input value.  This form
     * parsing might be used when expanding a value which has already been
     * partially unmarshaled as a set or sequence member.
     *
     * @exception IOException on error.
     * @param val the input value, which contains the algid and, if
     *          there are any parameters, those parameters.
     * @return an ID for the algorithm.  If the system is configured
     *          appropriately, this may be an instance of a class
     *          with some kind of special support for this algorithm.
     *          In that case, you may "narrow" the type of the ID.
     */
    public static AlgorithmId parse(DerValue val) throws IOException {
        if (val.tag != DerValue.tag_Sequence) {
            throw new IOException("algid parse error, not a sequence");
        }

        /*
         * Get the algorithm ID and any parameters.
         */
        ObjectIdentifier        algid;
        DerValue                params;
        DerInputStream          in = val.toDerInputStream();

        algid = in.getOID();
        if (in.available() == 0) {
            params = null;
        } else {
            params = in.getDerValue();
            if (params.tag == DerValue.tag_Null) {
                if (params.length() != 0) {
                    throw new IOException("invalid NULL");
                }
                params = null;
            }
            if (in.available() != 0) {
                throw new IOException("Invalid AlgorithmIdentifier: extra data");
            }
        }

        return new AlgorithmId(algid, params);
    }

    /**
     * Returns one of the algorithm IDs most commonly associated
     * with this algorithm name.
     *
     * @param algname the name being used
     * @deprecated use the short get form of this method.
     * @exception NoSuchAlgorithmException on error.
     */
    @Deprecated
    public static AlgorithmId getAlgorithmId(String algname)
            throws NoSuchAlgorithmException {
        return get(algname);
    }

    /**
     * Returns one of the algorithm IDs most commonly associated
     * with this algorithm name.
     *
     * @param algname the name being used
     * @exception NoSuchAlgorithmException on error.
     */
    public static AlgorithmId get(String algname)
            throws NoSuchAlgorithmException {
        ObjectIdentifier oid;
        try {
            oid = algOID(algname);
        } catch (IOException ioe) {
            throw new NoSuchAlgorithmException
                ("Invalid ObjectIdentifier " + algname);
        }

        if (oid == null) {
            throw new NoSuchAlgorithmException
                ("unrecognized algorithm name: " + algname);
        }
        return new AlgorithmId(oid);
    }

    /**
     * Returns one of the algorithm IDs most commonly associated
     * with this algorithm parameters.
     *
     * @param algparams the associated algorithm parameters.
     * @exception NoSuchAlgorithmException on error.
     */
    public static AlgorithmId get(AlgorithmParameters algparams)
            throws NoSuchAlgorithmException {
        ObjectIdentifier oid;
        String algname = algparams.getAlgorithm();
        try {
            oid = algOID(algname);
        } catch (IOException ioe) {
            throw new NoSuchAlgorithmException
                ("Invalid ObjectIdentifier " + algname);
        }
        if (oid == null) {
            throw new NoSuchAlgorithmException
                ("unrecognized algorithm name: " + algname);
        }
        return new AlgorithmId(oid, algparams);
    }

    /*
     * Translates from some common algorithm names to the
     * OID with which they're usually associated ... this mapping
     * is the reverse of the one below, except in those cases
     * where synonyms are supported or where a given algorithm
     * is commonly associated with multiple OIDs.
     *
     * XXX This method needs to be enhanced so that we can also pass the
     * scope of the algorithm name to it, e.g., the algorithm name "DSA"
     * may have a different OID when used as a "Signature" algorithm than when
     * used as a "KeyPairGenerator" algorithm.
     */
    private static ObjectIdentifier algOID(String name) throws IOException {
        if (name.startsWith("OID.")) {
            name = name.substring("OID.".length());
        }

        KnownOIDs k = KnownOIDs.findMatch(name);
        if (k != null) {
            return ObjectIdentifier.of(k);
        }

        // unknown algorithm oids
        if (name.indexOf(".") == -1) {
            // see if there is a matching oid string alias mapping from
            // 3rd party providers
            name = name.toUpperCase(Locale.ENGLISH);
            String oidStr = aliasOidsTable().get(name);
            if (oidStr != null) {
                return ObjectIdentifier.of(oidStr);
            } return null;
        } else {
            return ObjectIdentifier.of(name);
        }
<<<<<<< HEAD

        return oidTable().get(name.toUpperCase(Locale.ENGLISH));
    }

    private static volatile Map<String,ObjectIdentifier> oidTable;
    private static final Map<ObjectIdentifier,String> nameTable;
=======
    }

    // oid string cache index'ed by algorithm name and oid strings
    private static volatile Map<String,String> aliasOidsTable;
>>>>>>> 09685c89

    // returns the aliasOidsTable, lazily initializing it on first access.
    private static Map<String,String> aliasOidsTable() {
        // Double checked locking; safe because aliasOidsTable is volatile
        Map<String,String> tab = aliasOidsTable;
        if (tab == null) {
            synchronized (AlgorithmId.class) {
                if ((tab = aliasOidsTable) == null) {
                    aliasOidsTable = tab = collectOIDAliases();
                }
            }
        }
        return tab;
    }

    private static boolean isKnownProvider(Provider p) {
        String pn = p.getName();
        String mn = p.getClass().getModule().getName();
        if (pn != null && mn != null) {
            return ((mn.equals("java.base") &&
                    (pn.equals("SUN") || pn.equals("SunRsaSign") ||
                    pn.equals("SunJCE") || pn.equals("SunJSSE"))) ||
                (mn.equals("jdk.crypto.ec") && pn.equals("SunEC")) ||
                (mn.equals("jdk.crypto.mscapi") && pn.equals("SunMSCAPI")) ||
                (mn.equals("jdk.crypto.cryptoki") &&
                    pn.startsWith("SunPKCS11")));
        } else {
            return false;
        }
    }

    private static ConcurrentHashMap<String, String> collectOIDAliases() {
        ConcurrentHashMap<String, String> t = new ConcurrentHashMap<>();
        for (Provider provider : Security.getProviders()) {
            // skip providers which are already using SecurityProviderConstants
            // and KnownOIDs
            if (isKnownProvider(provider)) {
                continue;
            }
            for (Object key : provider.keySet()) {
                String alias = (String)key;
                String upperCaseAlias = alias.toUpperCase(Locale.ENGLISH);
                int index;
                if (upperCaseAlias.startsWith("ALG.ALIAS") &&
                    (index = upperCaseAlias.indexOf("OID.", 0)) != -1) {
                    index += "OID.".length();
                    if (index == alias.length()) {
                        // invalid alias entry
                        break;
                    }
                    String ostr = alias.substring(index);
                    String stdAlgName = provider.getProperty(alias);
                    if (stdAlgName != null) {
                        stdAlgName = stdAlgName.toUpperCase(Locale.ENGLISH);
                    }
                    // add the name->oid and oid->name mappings if none exists
                    if (KnownOIDs.findMatch(stdAlgName) == null) {
                        // not override earlier entries if it exists
                        t.putIfAbsent(stdAlgName, ostr);
                    }
                    if (KnownOIDs.findMatch(ostr) == null) {
                        // not override earlier entries if it exists
                        t.putIfAbsent(ostr, stdAlgName);
                    }
                }
            }
        }
        return t;
    }

    public static final ObjectIdentifier MD2_oid =
<<<<<<< HEAD
        ObjectIdentifier.of1("1.2.840.113549.2.2");
=======
            ObjectIdentifier.of(KnownOIDs.MD2);
>>>>>>> 09685c89

    public static final ObjectIdentifier MD5_oid =
<<<<<<< HEAD
        ObjectIdentifier.of1("1.2.840.113549.2.5");
=======
            ObjectIdentifier.of(KnownOIDs.MD5);
>>>>>>> 09685c89

    public static final ObjectIdentifier SHA_oid =
<<<<<<< HEAD
        ObjectIdentifier.of1("1.3.14.3.2.26");

    public static final ObjectIdentifier SHA224_oid =
        ObjectIdentifier.of1("2.16.840.1.101.3.4.2.4");

    public static final ObjectIdentifier SHA256_oid =
        ObjectIdentifier.of1("2.16.840.1.101.3.4.2.1");

    public static final ObjectIdentifier SHA384_oid =
        ObjectIdentifier.of1("2.16.840.1.101.3.4.2.2");

    public static final ObjectIdentifier SHA512_oid =
        ObjectIdentifier.of1("2.16.840.1.101.3.4.2.3");

    public static final ObjectIdentifier SHA512_224_oid =
        ObjectIdentifier.of1("2.16.840.1.101.3.4.2.5");

    public static final ObjectIdentifier SHA512_256_oid =
        ObjectIdentifier.of1("2.16.840.1.101.3.4.2.6");

    /*
     * COMMON PUBLIC KEY TYPES
     */
    /*
     * Note the preferred OIDs are named simply with no "OIW" or
     * "PKIX" in them, even though they may point to data from these
     * specs; e.g. SHA_oid, DH_oid, DSA_oid, SHA1WithDSA_oid...
     */
    /**
     * Algorithm ID for Diffie Hellman Key agreement, from PKCS #3.
     * Parameters include public values P and G, and may optionally specify
     * the length of the private key X.  Alternatively, algorithm parameters
     * may be derived from another source such as a Certificate Authority's
     * certificate.
     * OID = 1.2.840.113549.1.3.1
     */
    public static final ObjectIdentifier DH_oid =
            ObjectIdentifier.of1("1.2.840.113549.1.3.1");

    /**
     * Algorithm ID for the Diffie Hellman Key Agreement (DH), from RFC 3279.
     * Parameters may include public values P and G.
     * OID = 1.2.840.10046.2.1
     */
    public static final ObjectIdentifier DH_PKIX_oid =
            ObjectIdentifier.of1("1.2.840.10046.2.1");

    /**
     * Algorithm ID for the Digital Signing Algorithm (DSA), from the
     * NIST OIW Stable Agreements part 12.
     * Parameters may include public values P, Q, and G; or these may be
     * derived from
     * another source such as a Certificate Authority's certificate.
     * OID = 1.3.14.3.2.12
     */
    public static final ObjectIdentifier DSA_OIW_oid =
            ObjectIdentifier.of1("1.3.14.3.2.12");

    /**
     * Algorithm ID for the Digital Signing Algorithm (DSA), from RFC 3279.
     * Parameters may include public values P, Q, and G; or these may be
     * derived from another source such as a Certificate Authority's
     * certificate.
     * OID = 1.2.840.10040.4.1
     */
    public static final ObjectIdentifier DSA_oid =
            ObjectIdentifier.of1("1.2.840.10040.4.1");

    /**
     * Algorithm ID for RSA keys used for any purpose, as defined in X.509.
     * The algorithm parameter is a single value, the number of bits in the
     * public modulus.
     * OID = 2.5.8.1.1
     */
    public static final ObjectIdentifier RSA_oid =
            ObjectIdentifier.of1("2.5.8.1.1");

    public static final ObjectIdentifier EC_oid =
            ObjectIdentifier.of1("1.2.840.10045.2.1");
    public static final ObjectIdentifier ECDH_oid =
            ObjectIdentifier.of1("1.3.132.1.12");
    public static final ObjectIdentifier RSAEncryption_oid =
            ObjectIdentifier.of1("1.2.840.113549.1.1.1");
    public static final ObjectIdentifier RSAES_OAEP_oid =
            ObjectIdentifier.of1("1.2.840.113549.1.1.7");
    public static final ObjectIdentifier mgf1_oid =
            ObjectIdentifier.of1("1.2.840.113549.1.1.8");
    public static final ObjectIdentifier RSASSA_PSS_oid =
            ObjectIdentifier.of1("1.2.840.113549.1.1.10");

    /*
     * COMMON SECRET KEY TYPES
     */
    public static final ObjectIdentifier AES_oid =
            ObjectIdentifier.of1("2.16.840.1.101.3.4.1");

    /*
     * COMMON SIGNATURE ALGORITHMS
     */
    /**
     * Identifies a signing algorithm where an MD2 digest is encrypted
     * using an RSA private key; defined in PKCS #1.  Use of this
     * signing algorithm is discouraged due to MD2 vulnerabilities.
     * OID = 1.2.840.113549.1.1.2
     */
    public static final ObjectIdentifier md2WithRSAEncryption_oid =
        ObjectIdentifier.of1("1.2.840.113549.1.1.2");

    /**
     * Identifies a signing algorithm where an MD5 digest is
     * encrypted using an RSA private key; defined in PKCS #1.
     * OID = 1.2.840.113549.1.1.4
     */
    public static final ObjectIdentifier md5WithRSAEncryption_oid =
        ObjectIdentifier.of1("1.2.840.113549.1.1.4");

    /**
     * Identifies a signing algorithm where a SHA1 digest is
     * encrypted using an RSA private key; defined by RSA DSI.
     * OID = 1.2.840.113549.1.1.5
     */
    public static final ObjectIdentifier sha1WithRSAEncryption_oid =
        ObjectIdentifier.of1("1.2.840.113549.1.1.5");

    /**
     * Identifies a signing algorithm where a SHA1 digest is
     * encrypted using an RSA private key; defined in NIST OIW.
     * OID = 1.3.14.3.2.29
     */
    public static final ObjectIdentifier sha1WithRSAEncryption_OIW_oid =
        ObjectIdentifier.of1("1.3.14.3.2.29");

    /**
     * Identifies a signing algorithm where a SHA224 digest is
     * encrypted using an RSA private key; defined by PKCS #1.
     * OID = 1.2.840.113549.1.1.14
     */
    public static final ObjectIdentifier sha224WithRSAEncryption_oid =
        ObjectIdentifier.of1("1.2.840.113549.1.1.14");

    /**
     * Identifies a signing algorithm where a SHA256 digest is
     * encrypted using an RSA private key; defined by PKCS #1.
     * OID = 1.2.840.113549.1.1.11
     */
    public static final ObjectIdentifier sha256WithRSAEncryption_oid =
        ObjectIdentifier.of1("1.2.840.113549.1.1.11");

    /**
     * Identifies a signing algorithm where a SHA384 digest is
     * encrypted using an RSA private key; defined by PKCS #1.
     * OID = 1.2.840.113549.1.1.12
     */
    public static final ObjectIdentifier sha384WithRSAEncryption_oid =
        ObjectIdentifier.of1("1.2.840.113549.1.1.12");

    /**
     * Identifies a signing algorithm where a SHA512 digest is
     * encrypted using an RSA private key; defined by PKCS #1.
     * OID = 1.2.840.113549.1.1.13
     */
    public static final ObjectIdentifier sha512WithRSAEncryption_oid =
        ObjectIdentifier.of1("1.2.840.113549.1.1.13");

    /**
     * Identifies the FIPS 186 "Digital Signature Standard" (DSS), where a
     * SHA digest is signed using the Digital Signing Algorithm (DSA).
     * This should not be used.
     * OID = 1.3.14.3.2.13
     */
    public static final ObjectIdentifier shaWithDSA_OIW_oid =
            ObjectIdentifier.of1("1.3.14.3.2.13");

    /**
     * Identifies the FIPS 186 "Digital Signature Standard" (DSS), where a
     * SHA1 digest is signed using the Digital Signing Algorithm (DSA).
     * OID = 1.3.14.3.2.27
     */
    public static final ObjectIdentifier sha1WithDSA_OIW_oid =
            ObjectIdentifier.of1("1.3.14.3.2.27");

    /**
     * Identifies the FIPS 186 "Digital Signature Standard" (DSS), where a
     * SHA1 digest is signed using the Digital Signing Algorithm (DSA).
     * OID = 1.2.840.10040.4.3
     */
    public static final ObjectIdentifier sha1WithDSA_oid =
            ObjectIdentifier.of1("1.2.840.10040.4.3");

    public static final ObjectIdentifier sha512_224WithRSAEncryption_oid =
            ObjectIdentifier.of1("1.2.840.113549.1.1.15");
    public static final ObjectIdentifier sha512_256WithRSAEncryption_oid =
            ObjectIdentifier.of1("1.2.840.113549.1.1.16");

    public static final ObjectIdentifier sha224WithDSA_oid =
            ObjectIdentifier.of1("2.16.840.1.101.3.4.3.1");
    public static final ObjectIdentifier sha256WithDSA_oid =
            ObjectIdentifier.of1("2.16.840.1.101.3.4.3.2");

    public static final ObjectIdentifier sha1WithECDSA_oid =
            ObjectIdentifier.of1("1.2.840.10045.4.1");
    public static final ObjectIdentifier sha224WithECDSA_oid =
            ObjectIdentifier.of1("1.2.840.10045.4.3.1");
    public static final ObjectIdentifier sha256WithECDSA_oid =
            ObjectIdentifier.of1("1.2.840.10045.4.3.2");
    public static final ObjectIdentifier sha384WithECDSA_oid =
            ObjectIdentifier.of1("1.2.840.10045.4.3.3");
    public static final ObjectIdentifier sha512WithECDSA_oid =
            ObjectIdentifier.of1("1.2.840.10045.4.3.4");
    public static final ObjectIdentifier specifiedWithECDSA_oid =
            ObjectIdentifier.of1("1.2.840.10045.4.3");

    /**
     * Algorithm ID for the PBE encryption algorithms from PKCS#5 and
     * PKCS#12.
     */
    public static final ObjectIdentifier pbeWithMD5AndDES_oid =
            ObjectIdentifier.of1("1.2.840.113549.1.5.3");
    public static final ObjectIdentifier pbeWithMD5AndRC2_oid =
            ObjectIdentifier.of1("1.2.840.113549.1.5.6");
    public static final ObjectIdentifier pbeWithSHA1AndDES_oid =
            ObjectIdentifier.of1("1.2.840.113549.1.5.10");
    public static final ObjectIdentifier pbeWithSHA1AndRC2_oid =
            ObjectIdentifier.of1("1.2.840.113549.1.5.11");
    public static final ObjectIdentifier pbeWithSHA1AndRC4_128_oid =
            ObjectIdentifier.of1("1.2.840.113549.1.12.1.1");
    public static final ObjectIdentifier pbeWithSHA1AndRC4_40_oid =
            ObjectIdentifier.of1("1.2.840.113549.1.12.1.2");
    public static final ObjectIdentifier pbeWithSHA1AndDESede_oid =
            ObjectIdentifier.of1("1.2.840.113549.1.12.1.3");
    public static final ObjectIdentifier pbeWithSHA1AndRC2_128_oid =
            ObjectIdentifier.of1("1.2.840.113549.1.12.1.5");
    public static final ObjectIdentifier pbeWithSHA1AndRC2_40_oid =
            ObjectIdentifier.of1("1.2.840.113549.1.12.1.6");

    static {
        nameTable = new HashMap<>();
        nameTable.put(MD5_oid, "MD5");
        nameTable.put(MD2_oid, "MD2");
        nameTable.put(SHA_oid, "SHA-1");
        nameTable.put(SHA224_oid, "SHA-224");
        nameTable.put(SHA256_oid, "SHA-256");
        nameTable.put(SHA384_oid, "SHA-384");
        nameTable.put(SHA512_oid, "SHA-512");
        nameTable.put(SHA512_224_oid, "SHA-512/224");
        nameTable.put(SHA512_256_oid, "SHA-512/256");
        nameTable.put(RSAEncryption_oid, "RSA");
        nameTable.put(RSA_oid, "RSA");
        nameTable.put(DH_oid, "Diffie-Hellman");
        nameTable.put(DH_PKIX_oid, "Diffie-Hellman");
        nameTable.put(DSA_oid, "DSA");
        nameTable.put(DSA_OIW_oid, "DSA");
        nameTable.put(EC_oid, "EC");
        nameTable.put(ECDH_oid, "ECDH");

        nameTable.put(AES_oid, "AES");

        nameTable.put(sha1WithECDSA_oid, "SHA1withECDSA");
        nameTable.put(sha224WithECDSA_oid, "SHA224withECDSA");
        nameTable.put(sha256WithECDSA_oid, "SHA256withECDSA");
        nameTable.put(sha384WithECDSA_oid, "SHA384withECDSA");
        nameTable.put(sha512WithECDSA_oid, "SHA512withECDSA");
        nameTable.put(md5WithRSAEncryption_oid, "MD5withRSA");
        nameTable.put(md2WithRSAEncryption_oid, "MD2withRSA");
        nameTable.put(sha1WithDSA_oid, "SHA1withDSA");
        nameTable.put(sha1WithDSA_OIW_oid, "SHA1withDSA");
        nameTable.put(shaWithDSA_OIW_oid, "SHA1withDSA");
        nameTable.put(sha224WithDSA_oid, "SHA224withDSA");
        nameTable.put(sha256WithDSA_oid, "SHA256withDSA");
        nameTable.put(sha1WithRSAEncryption_oid, "SHA1withRSA");
        nameTable.put(sha1WithRSAEncryption_OIW_oid, "SHA1withRSA");
        nameTable.put(sha224WithRSAEncryption_oid, "SHA224withRSA");
        nameTable.put(sha256WithRSAEncryption_oid, "SHA256withRSA");
        nameTable.put(sha384WithRSAEncryption_oid, "SHA384withRSA");
        nameTable.put(sha512WithRSAEncryption_oid, "SHA512withRSA");
        nameTable.put(sha512_224WithRSAEncryption_oid, "SHA512/224withRSA");
        nameTable.put(sha512_256WithRSAEncryption_oid, "SHA512/256withRSA");
        nameTable.put(RSASSA_PSS_oid, "RSASSA-PSS");
        nameTable.put(RSAES_OAEP_oid, "RSAES-OAEP");

        nameTable.put(pbeWithMD5AndDES_oid, "PBEWithMD5AndDES");
        nameTable.put(pbeWithMD5AndRC2_oid, "PBEWithMD5AndRC2");
        nameTable.put(pbeWithSHA1AndDES_oid, "PBEWithSHA1AndDES");
        nameTable.put(pbeWithSHA1AndRC2_oid, "PBEWithSHA1AndRC2");
        nameTable.put(pbeWithSHA1AndRC4_128_oid, "PBEWithSHA1AndRC4_128");
        nameTable.put(pbeWithSHA1AndRC4_40_oid, "PBEWithSHA1AndRC4_40");
        nameTable.put(pbeWithSHA1AndDESede_oid, "PBEWithSHA1AndDESede");
        nameTable.put(pbeWithSHA1AndRC2_128_oid, "PBEWithSHA1AndRC2_128");
        nameTable.put(pbeWithSHA1AndRC2_40_oid, "PBEWithSHA1AndRC2_40");
    }
=======
            ObjectIdentifier.of(KnownOIDs.SHA_1);

    public static final ObjectIdentifier SHA224_oid =
            ObjectIdentifier.of(KnownOIDs.SHA_224);

    public static final ObjectIdentifier SHA256_oid =
            ObjectIdentifier.of(KnownOIDs.SHA_256);

    public static final ObjectIdentifier SHA384_oid =
            ObjectIdentifier.of(KnownOIDs.SHA_384);

    public static final ObjectIdentifier SHA512_oid =
            ObjectIdentifier.of(KnownOIDs.SHA_512);

    public static final ObjectIdentifier SHA512_224_oid =
            ObjectIdentifier.of(KnownOIDs.SHA_512$224);

    public static final ObjectIdentifier SHA512_256_oid =
            ObjectIdentifier.of(KnownOIDs.SHA_512$256);

    public static final ObjectIdentifier DSA_oid =
            ObjectIdentifier.of(KnownOIDs.DSA);

    public static final ObjectIdentifier EC_oid =
            ObjectIdentifier.of(KnownOIDs.EC);

    public static final ObjectIdentifier RSAEncryption_oid =
            ObjectIdentifier.of(KnownOIDs.RSA);

    public static final ObjectIdentifier RSASSA_PSS_oid =
            ObjectIdentifier.of(KnownOIDs.RSASSA_PSS);

    public static final ObjectIdentifier MGF1_oid =
            ObjectIdentifier.of(KnownOIDs.MGF1);
>>>>>>> 09685c89

    /**
     * Creates a signature algorithm name from a digest algorithm
     * name and a encryption algorithm name.
     */
    public static String makeSigAlg(String digAlg, String encAlg) {
        digAlg = digAlg.replace("-", "");
        if (encAlg.equalsIgnoreCase("EC")) encAlg = "ECDSA";

        return digAlg + "with" + encAlg;
    }

    /**
     * Extracts the encryption algorithm name from a signature
     * algorithm name.
      */
    public static String getEncAlgFromSigAlg(String signatureAlgorithm) {
        signatureAlgorithm = signatureAlgorithm.toUpperCase(Locale.ENGLISH);
        int with = signatureAlgorithm.indexOf("WITH");
        String keyAlgorithm = null;
        if (with > 0) {
            int and = signatureAlgorithm.indexOf("AND", with + 4);
            if (and > 0) {
                keyAlgorithm = signatureAlgorithm.substring(with + 4, and);
            } else {
                keyAlgorithm = signatureAlgorithm.substring(with + 4);
            }
            if (keyAlgorithm.equalsIgnoreCase("ECDSA")) {
                keyAlgorithm = "EC";
            }
        }
        return keyAlgorithm;
    }

    /**
     * Extracts the digest algorithm name from a signature
     * algorithm name.
      */
    public static String getDigAlgFromSigAlg(String signatureAlgorithm) {
        signatureAlgorithm = signatureAlgorithm.toUpperCase(Locale.ENGLISH);
        int with = signatureAlgorithm.indexOf("WITH");
        if (with > 0) {
            return signatureAlgorithm.substring(0, with);
        }
        return null;
    }

    /**
     * Checks if a signature algorithm matches a key algorithm, i.e. a
     * signature can be initialized with a key.
     *
     * @param kAlg must not be null
     * @param sAlg must not be null
     * @throws IllegalArgumentException if they do not match
     */
    public static void checkKeyAndSigAlgMatch(String kAlg, String sAlg) {
        String sAlgUp = sAlg.toUpperCase(Locale.US);
        if ((sAlgUp.endsWith("WITHRSA") && !kAlg.equalsIgnoreCase("RSA")) ||
                (sAlgUp.endsWith("WITHECDSA") && !kAlg.equalsIgnoreCase("EC")) ||
                (sAlgUp.endsWith("WITHDSA") && !kAlg.equalsIgnoreCase("DSA"))) {
            throw new IllegalArgumentException(
                    "key algorithm not compatible with signature algorithm");
        }
    }

    /**
     * Returns the default signature algorithm for a private key. The digest
     * part might evolve with time. Remember to update the spec of
     * {@link jdk.security.jarsigner.JarSigner.Builder#getDefaultSignatureAlgorithm(PrivateKey)}
     * if updated.
     *
     * @param k cannot be null
     * @return the default alg, might be null if unsupported
     */
    public static String getDefaultSigAlgForKey(PrivateKey k) {
        switch (k.getAlgorithm().toUpperCase(Locale.ENGLISH)) {
            case "EC":
                return ecStrength(KeyUtil.getKeySize(k))
                    + "withECDSA";
            case "DSA":
                return ifcFfcStrength(KeyUtil.getKeySize(k))
                    + "withDSA";
            case "RSA":
                return ifcFfcStrength(KeyUtil.getKeySize(k))
                    + "withRSA";
            case "RSASSA-PSS":
                return "RSASSA-PSS";
            default:
                return null;
        }
    }

    // Most commonly used PSSParameterSpec and AlgorithmId
    private static class PSSParamsHolder {

        final static PSSParameterSpec PSS_256_SPEC = new PSSParameterSpec(
                "SHA-256", "MGF1",
                new MGF1ParameterSpec("SHA-256"),
                32, PSSParameterSpec.TRAILER_FIELD_BC);
        final static PSSParameterSpec PSS_384_SPEC = new PSSParameterSpec(
                "SHA-384", "MGF1",
                new MGF1ParameterSpec("SHA-384"),
                48, PSSParameterSpec.TRAILER_FIELD_BC);
        final static PSSParameterSpec PSS_512_SPEC = new PSSParameterSpec(
                "SHA-512", "MGF1",
                new MGF1ParameterSpec("SHA-512"),
                64, PSSParameterSpec.TRAILER_FIELD_BC);

        final static AlgorithmId PSS_256_ID;
        final static AlgorithmId PSS_384_ID;
        final static AlgorithmId PSS_512_ID;

        static {
            try {
                PSS_256_ID = new AlgorithmId(RSASSA_PSS_oid,
                        new DerValue(PSSParameters.getEncoded(PSS_256_SPEC)));
                PSS_384_ID = new AlgorithmId(RSASSA_PSS_oid,
                        new DerValue(PSSParameters.getEncoded(PSS_384_SPEC)));
                PSS_512_ID = new AlgorithmId(RSASSA_PSS_oid,
                        new DerValue(PSSParameters.getEncoded(PSS_512_SPEC)));
            } catch (IOException e) {
                throw new AssertionError("Should not happen", e);
            }
        }
    }

    public static AlgorithmId getWithParameterSpec(String algName,
            AlgorithmParameterSpec spec) throws NoSuchAlgorithmException {

        if (spec == null) {
            return AlgorithmId.get(algName);
        } else if (spec == PSSParamsHolder.PSS_256_SPEC) {
            return PSSParamsHolder.PSS_256_ID;
        } else if (spec == PSSParamsHolder.PSS_384_SPEC) {
            return PSSParamsHolder.PSS_384_ID;
        } else if (spec == PSSParamsHolder.PSS_512_SPEC) {
            return PSSParamsHolder.PSS_512_ID;
        } else {
            try {
                AlgorithmParameters result =
                        AlgorithmParameters.getInstance(algName);
                result.init(spec);
                return get(result);
            } catch (InvalidParameterSpecException | NoSuchAlgorithmException e) {
                throw new ProviderException(e);
            }
        }
    }

    public static PSSParameterSpec getDefaultAlgorithmParameterSpec(
            String sigAlg, PrivateKey k) {
        if (sigAlg.equalsIgnoreCase("RSASSA-PSS")) {
            switch (ifcFfcStrength(KeyUtil.getKeySize(k))) {
                case "SHA256":
                    return PSSParamsHolder.PSS_256_SPEC;
                case "SHA384":
                    return PSSParamsHolder.PSS_384_SPEC;
                case "SHA512":
                    return PSSParamsHolder.PSS_512_SPEC;
                default:
                    throw new AssertionError("Should not happen");
            }
        } else {
            return null;
        }
    }

    // Values from SP800-57 part 1 rev 4 tables 2 and 3
    private static String ecStrength (int bitLength) {
        if (bitLength >= 512) { // 256 bits of strength
            return "SHA512";
        } else if (bitLength >= 384) {  // 192 bits of strength
            return "SHA384";
        } else { // 128 bits of strength and less
            return "SHA256";
        }
    }

    // Same values for RSA and DSA
    private static String ifcFfcStrength (int bitLength) {
        if (bitLength > 7680) { // 256 bits
            return "SHA512";
        } else if (bitLength > 3072) {  // 192 bits
            return "SHA384";
        } else  { // 128 bits and less
            return "SHA256";
        }
    }
}<|MERGE_RESOLUTION|>--- conflicted
+++ resolved
@@ -521,19 +521,10 @@
         } else {
             return ObjectIdentifier.of(name);
         }
-<<<<<<< HEAD
-
-        return oidTable().get(name.toUpperCase(Locale.ENGLISH));
-    }
-
-    private static volatile Map<String,ObjectIdentifier> oidTable;
-    private static final Map<ObjectIdentifier,String> nameTable;
-=======
     }
 
     // oid string cache index'ed by algorithm name and oid strings
     private static volatile Map<String,String> aliasOidsTable;
->>>>>>> 09685c89
 
     // returns the aliasOidsTable, lazily initializing it on first access.
     private static Map<String,String> aliasOidsTable() {
@@ -605,312 +596,12 @@
     }
 
     public static final ObjectIdentifier MD2_oid =
-<<<<<<< HEAD
-        ObjectIdentifier.of1("1.2.840.113549.2.2");
-=======
             ObjectIdentifier.of(KnownOIDs.MD2);
->>>>>>> 09685c89
 
     public static final ObjectIdentifier MD5_oid =
-<<<<<<< HEAD
-        ObjectIdentifier.of1("1.2.840.113549.2.5");
-=======
             ObjectIdentifier.of(KnownOIDs.MD5);
->>>>>>> 09685c89
 
     public static final ObjectIdentifier SHA_oid =
-<<<<<<< HEAD
-        ObjectIdentifier.of1("1.3.14.3.2.26");
-
-    public static final ObjectIdentifier SHA224_oid =
-        ObjectIdentifier.of1("2.16.840.1.101.3.4.2.4");
-
-    public static final ObjectIdentifier SHA256_oid =
-        ObjectIdentifier.of1("2.16.840.1.101.3.4.2.1");
-
-    public static final ObjectIdentifier SHA384_oid =
-        ObjectIdentifier.of1("2.16.840.1.101.3.4.2.2");
-
-    public static final ObjectIdentifier SHA512_oid =
-        ObjectIdentifier.of1("2.16.840.1.101.3.4.2.3");
-
-    public static final ObjectIdentifier SHA512_224_oid =
-        ObjectIdentifier.of1("2.16.840.1.101.3.4.2.5");
-
-    public static final ObjectIdentifier SHA512_256_oid =
-        ObjectIdentifier.of1("2.16.840.1.101.3.4.2.6");
-
-    /*
-     * COMMON PUBLIC KEY TYPES
-     */
-    /*
-     * Note the preferred OIDs are named simply with no "OIW" or
-     * "PKIX" in them, even though they may point to data from these
-     * specs; e.g. SHA_oid, DH_oid, DSA_oid, SHA1WithDSA_oid...
-     */
-    /**
-     * Algorithm ID for Diffie Hellman Key agreement, from PKCS #3.
-     * Parameters include public values P and G, and may optionally specify
-     * the length of the private key X.  Alternatively, algorithm parameters
-     * may be derived from another source such as a Certificate Authority's
-     * certificate.
-     * OID = 1.2.840.113549.1.3.1
-     */
-    public static final ObjectIdentifier DH_oid =
-            ObjectIdentifier.of1("1.2.840.113549.1.3.1");
-
-    /**
-     * Algorithm ID for the Diffie Hellman Key Agreement (DH), from RFC 3279.
-     * Parameters may include public values P and G.
-     * OID = 1.2.840.10046.2.1
-     */
-    public static final ObjectIdentifier DH_PKIX_oid =
-            ObjectIdentifier.of1("1.2.840.10046.2.1");
-
-    /**
-     * Algorithm ID for the Digital Signing Algorithm (DSA), from the
-     * NIST OIW Stable Agreements part 12.
-     * Parameters may include public values P, Q, and G; or these may be
-     * derived from
-     * another source such as a Certificate Authority's certificate.
-     * OID = 1.3.14.3.2.12
-     */
-    public static final ObjectIdentifier DSA_OIW_oid =
-            ObjectIdentifier.of1("1.3.14.3.2.12");
-
-    /**
-     * Algorithm ID for the Digital Signing Algorithm (DSA), from RFC 3279.
-     * Parameters may include public values P, Q, and G; or these may be
-     * derived from another source such as a Certificate Authority's
-     * certificate.
-     * OID = 1.2.840.10040.4.1
-     */
-    public static final ObjectIdentifier DSA_oid =
-            ObjectIdentifier.of1("1.2.840.10040.4.1");
-
-    /**
-     * Algorithm ID for RSA keys used for any purpose, as defined in X.509.
-     * The algorithm parameter is a single value, the number of bits in the
-     * public modulus.
-     * OID = 2.5.8.1.1
-     */
-    public static final ObjectIdentifier RSA_oid =
-            ObjectIdentifier.of1("2.5.8.1.1");
-
-    public static final ObjectIdentifier EC_oid =
-            ObjectIdentifier.of1("1.2.840.10045.2.1");
-    public static final ObjectIdentifier ECDH_oid =
-            ObjectIdentifier.of1("1.3.132.1.12");
-    public static final ObjectIdentifier RSAEncryption_oid =
-            ObjectIdentifier.of1("1.2.840.113549.1.1.1");
-    public static final ObjectIdentifier RSAES_OAEP_oid =
-            ObjectIdentifier.of1("1.2.840.113549.1.1.7");
-    public static final ObjectIdentifier mgf1_oid =
-            ObjectIdentifier.of1("1.2.840.113549.1.1.8");
-    public static final ObjectIdentifier RSASSA_PSS_oid =
-            ObjectIdentifier.of1("1.2.840.113549.1.1.10");
-
-    /*
-     * COMMON SECRET KEY TYPES
-     */
-    public static final ObjectIdentifier AES_oid =
-            ObjectIdentifier.of1("2.16.840.1.101.3.4.1");
-
-    /*
-     * COMMON SIGNATURE ALGORITHMS
-     */
-    /**
-     * Identifies a signing algorithm where an MD2 digest is encrypted
-     * using an RSA private key; defined in PKCS #1.  Use of this
-     * signing algorithm is discouraged due to MD2 vulnerabilities.
-     * OID = 1.2.840.113549.1.1.2
-     */
-    public static final ObjectIdentifier md2WithRSAEncryption_oid =
-        ObjectIdentifier.of1("1.2.840.113549.1.1.2");
-
-    /**
-     * Identifies a signing algorithm where an MD5 digest is
-     * encrypted using an RSA private key; defined in PKCS #1.
-     * OID = 1.2.840.113549.1.1.4
-     */
-    public static final ObjectIdentifier md5WithRSAEncryption_oid =
-        ObjectIdentifier.of1("1.2.840.113549.1.1.4");
-
-    /**
-     * Identifies a signing algorithm where a SHA1 digest is
-     * encrypted using an RSA private key; defined by RSA DSI.
-     * OID = 1.2.840.113549.1.1.5
-     */
-    public static final ObjectIdentifier sha1WithRSAEncryption_oid =
-        ObjectIdentifier.of1("1.2.840.113549.1.1.5");
-
-    /**
-     * Identifies a signing algorithm where a SHA1 digest is
-     * encrypted using an RSA private key; defined in NIST OIW.
-     * OID = 1.3.14.3.2.29
-     */
-    public static final ObjectIdentifier sha1WithRSAEncryption_OIW_oid =
-        ObjectIdentifier.of1("1.3.14.3.2.29");
-
-    /**
-     * Identifies a signing algorithm where a SHA224 digest is
-     * encrypted using an RSA private key; defined by PKCS #1.
-     * OID = 1.2.840.113549.1.1.14
-     */
-    public static final ObjectIdentifier sha224WithRSAEncryption_oid =
-        ObjectIdentifier.of1("1.2.840.113549.1.1.14");
-
-    /**
-     * Identifies a signing algorithm where a SHA256 digest is
-     * encrypted using an RSA private key; defined by PKCS #1.
-     * OID = 1.2.840.113549.1.1.11
-     */
-    public static final ObjectIdentifier sha256WithRSAEncryption_oid =
-        ObjectIdentifier.of1("1.2.840.113549.1.1.11");
-
-    /**
-     * Identifies a signing algorithm where a SHA384 digest is
-     * encrypted using an RSA private key; defined by PKCS #1.
-     * OID = 1.2.840.113549.1.1.12
-     */
-    public static final ObjectIdentifier sha384WithRSAEncryption_oid =
-        ObjectIdentifier.of1("1.2.840.113549.1.1.12");
-
-    /**
-     * Identifies a signing algorithm where a SHA512 digest is
-     * encrypted using an RSA private key; defined by PKCS #1.
-     * OID = 1.2.840.113549.1.1.13
-     */
-    public static final ObjectIdentifier sha512WithRSAEncryption_oid =
-        ObjectIdentifier.of1("1.2.840.113549.1.1.13");
-
-    /**
-     * Identifies the FIPS 186 "Digital Signature Standard" (DSS), where a
-     * SHA digest is signed using the Digital Signing Algorithm (DSA).
-     * This should not be used.
-     * OID = 1.3.14.3.2.13
-     */
-    public static final ObjectIdentifier shaWithDSA_OIW_oid =
-            ObjectIdentifier.of1("1.3.14.3.2.13");
-
-    /**
-     * Identifies the FIPS 186 "Digital Signature Standard" (DSS), where a
-     * SHA1 digest is signed using the Digital Signing Algorithm (DSA).
-     * OID = 1.3.14.3.2.27
-     */
-    public static final ObjectIdentifier sha1WithDSA_OIW_oid =
-            ObjectIdentifier.of1("1.3.14.3.2.27");
-
-    /**
-     * Identifies the FIPS 186 "Digital Signature Standard" (DSS), where a
-     * SHA1 digest is signed using the Digital Signing Algorithm (DSA).
-     * OID = 1.2.840.10040.4.3
-     */
-    public static final ObjectIdentifier sha1WithDSA_oid =
-            ObjectIdentifier.of1("1.2.840.10040.4.3");
-
-    public static final ObjectIdentifier sha512_224WithRSAEncryption_oid =
-            ObjectIdentifier.of1("1.2.840.113549.1.1.15");
-    public static final ObjectIdentifier sha512_256WithRSAEncryption_oid =
-            ObjectIdentifier.of1("1.2.840.113549.1.1.16");
-
-    public static final ObjectIdentifier sha224WithDSA_oid =
-            ObjectIdentifier.of1("2.16.840.1.101.3.4.3.1");
-    public static final ObjectIdentifier sha256WithDSA_oid =
-            ObjectIdentifier.of1("2.16.840.1.101.3.4.3.2");
-
-    public static final ObjectIdentifier sha1WithECDSA_oid =
-            ObjectIdentifier.of1("1.2.840.10045.4.1");
-    public static final ObjectIdentifier sha224WithECDSA_oid =
-            ObjectIdentifier.of1("1.2.840.10045.4.3.1");
-    public static final ObjectIdentifier sha256WithECDSA_oid =
-            ObjectIdentifier.of1("1.2.840.10045.4.3.2");
-    public static final ObjectIdentifier sha384WithECDSA_oid =
-            ObjectIdentifier.of1("1.2.840.10045.4.3.3");
-    public static final ObjectIdentifier sha512WithECDSA_oid =
-            ObjectIdentifier.of1("1.2.840.10045.4.3.4");
-    public static final ObjectIdentifier specifiedWithECDSA_oid =
-            ObjectIdentifier.of1("1.2.840.10045.4.3");
-
-    /**
-     * Algorithm ID for the PBE encryption algorithms from PKCS#5 and
-     * PKCS#12.
-     */
-    public static final ObjectIdentifier pbeWithMD5AndDES_oid =
-            ObjectIdentifier.of1("1.2.840.113549.1.5.3");
-    public static final ObjectIdentifier pbeWithMD5AndRC2_oid =
-            ObjectIdentifier.of1("1.2.840.113549.1.5.6");
-    public static final ObjectIdentifier pbeWithSHA1AndDES_oid =
-            ObjectIdentifier.of1("1.2.840.113549.1.5.10");
-    public static final ObjectIdentifier pbeWithSHA1AndRC2_oid =
-            ObjectIdentifier.of1("1.2.840.113549.1.5.11");
-    public static final ObjectIdentifier pbeWithSHA1AndRC4_128_oid =
-            ObjectIdentifier.of1("1.2.840.113549.1.12.1.1");
-    public static final ObjectIdentifier pbeWithSHA1AndRC4_40_oid =
-            ObjectIdentifier.of1("1.2.840.113549.1.12.1.2");
-    public static final ObjectIdentifier pbeWithSHA1AndDESede_oid =
-            ObjectIdentifier.of1("1.2.840.113549.1.12.1.3");
-    public static final ObjectIdentifier pbeWithSHA1AndRC2_128_oid =
-            ObjectIdentifier.of1("1.2.840.113549.1.12.1.5");
-    public static final ObjectIdentifier pbeWithSHA1AndRC2_40_oid =
-            ObjectIdentifier.of1("1.2.840.113549.1.12.1.6");
-
-    static {
-        nameTable = new HashMap<>();
-        nameTable.put(MD5_oid, "MD5");
-        nameTable.put(MD2_oid, "MD2");
-        nameTable.put(SHA_oid, "SHA-1");
-        nameTable.put(SHA224_oid, "SHA-224");
-        nameTable.put(SHA256_oid, "SHA-256");
-        nameTable.put(SHA384_oid, "SHA-384");
-        nameTable.put(SHA512_oid, "SHA-512");
-        nameTable.put(SHA512_224_oid, "SHA-512/224");
-        nameTable.put(SHA512_256_oid, "SHA-512/256");
-        nameTable.put(RSAEncryption_oid, "RSA");
-        nameTable.put(RSA_oid, "RSA");
-        nameTable.put(DH_oid, "Diffie-Hellman");
-        nameTable.put(DH_PKIX_oid, "Diffie-Hellman");
-        nameTable.put(DSA_oid, "DSA");
-        nameTable.put(DSA_OIW_oid, "DSA");
-        nameTable.put(EC_oid, "EC");
-        nameTable.put(ECDH_oid, "ECDH");
-
-        nameTable.put(AES_oid, "AES");
-
-        nameTable.put(sha1WithECDSA_oid, "SHA1withECDSA");
-        nameTable.put(sha224WithECDSA_oid, "SHA224withECDSA");
-        nameTable.put(sha256WithECDSA_oid, "SHA256withECDSA");
-        nameTable.put(sha384WithECDSA_oid, "SHA384withECDSA");
-        nameTable.put(sha512WithECDSA_oid, "SHA512withECDSA");
-        nameTable.put(md5WithRSAEncryption_oid, "MD5withRSA");
-        nameTable.put(md2WithRSAEncryption_oid, "MD2withRSA");
-        nameTable.put(sha1WithDSA_oid, "SHA1withDSA");
-        nameTable.put(sha1WithDSA_OIW_oid, "SHA1withDSA");
-        nameTable.put(shaWithDSA_OIW_oid, "SHA1withDSA");
-        nameTable.put(sha224WithDSA_oid, "SHA224withDSA");
-        nameTable.put(sha256WithDSA_oid, "SHA256withDSA");
-        nameTable.put(sha1WithRSAEncryption_oid, "SHA1withRSA");
-        nameTable.put(sha1WithRSAEncryption_OIW_oid, "SHA1withRSA");
-        nameTable.put(sha224WithRSAEncryption_oid, "SHA224withRSA");
-        nameTable.put(sha256WithRSAEncryption_oid, "SHA256withRSA");
-        nameTable.put(sha384WithRSAEncryption_oid, "SHA384withRSA");
-        nameTable.put(sha512WithRSAEncryption_oid, "SHA512withRSA");
-        nameTable.put(sha512_224WithRSAEncryption_oid, "SHA512/224withRSA");
-        nameTable.put(sha512_256WithRSAEncryption_oid, "SHA512/256withRSA");
-        nameTable.put(RSASSA_PSS_oid, "RSASSA-PSS");
-        nameTable.put(RSAES_OAEP_oid, "RSAES-OAEP");
-
-        nameTable.put(pbeWithMD5AndDES_oid, "PBEWithMD5AndDES");
-        nameTable.put(pbeWithMD5AndRC2_oid, "PBEWithMD5AndRC2");
-        nameTable.put(pbeWithSHA1AndDES_oid, "PBEWithSHA1AndDES");
-        nameTable.put(pbeWithSHA1AndRC2_oid, "PBEWithSHA1AndRC2");
-        nameTable.put(pbeWithSHA1AndRC4_128_oid, "PBEWithSHA1AndRC4_128");
-        nameTable.put(pbeWithSHA1AndRC4_40_oid, "PBEWithSHA1AndRC4_40");
-        nameTable.put(pbeWithSHA1AndDESede_oid, "PBEWithSHA1AndDESede");
-        nameTable.put(pbeWithSHA1AndRC2_128_oid, "PBEWithSHA1AndRC2_128");
-        nameTable.put(pbeWithSHA1AndRC2_40_oid, "PBEWithSHA1AndRC2_40");
-    }
-=======
             ObjectIdentifier.of(KnownOIDs.SHA_1);
 
     public static final ObjectIdentifier SHA224_oid =
@@ -945,7 +636,6 @@
 
     public static final ObjectIdentifier MGF1_oid =
             ObjectIdentifier.of(KnownOIDs.MGF1);
->>>>>>> 09685c89
 
     /**
      * Creates a signature algorithm name from a digest algorithm

--- conflicted
+++ resolved
@@ -92,27 +92,6 @@
     public static final String NAME = "ExtendedKeyUsage";
     public static final String USAGES = "usages";
 
-<<<<<<< HEAD
-    // OID defined in RFC 5280 Sections 4.2.1.12
-    // more from http://www.alvestrand.no/objectid/1.3.6.1.5.5.7.3.html
-    private static final Map <ObjectIdentifier, String> map =
-            new HashMap<ObjectIdentifier, String>();
-
-    static {
-        map.put(ObjectIdentifier.of1("2.5.29.37.0"), "anyExtendedKeyUsage");
-        map.put(ObjectIdentifier.of1("1.3.6.1.5.5.7.3.1"), "serverAuth");
-        map.put(ObjectIdentifier.of1("1.3.6.1.5.5.7.3.2"), "clientAuth");
-        map.put(ObjectIdentifier.of1("1.3.6.1.5.5.7.3.3"), "codeSigning");
-        map.put(ObjectIdentifier.of1("1.3.6.1.5.5.7.3.4"), "emailProtection");
-        map.put(ObjectIdentifier.of1("1.3.6.1.5.5.7.3.5"), "ipsecEndSystem");
-        map.put(ObjectIdentifier.of1("1.3.6.1.5.5.7.3.6"), "ipsecTunnel");
-        map.put(ObjectIdentifier.of1("1.3.6.1.5.5.7.3.7"), "ipsecUser");
-        map.put(ObjectIdentifier.of1("1.3.6.1.5.5.7.3.8"), "timeStamping");
-        map.put(ObjectIdentifier.of1("1.3.6.1.5.5.7.3.9"), "OCSPSigning");
-    };
-
-=======
->>>>>>> 09685c89
     /**
      * Vector of KeyUsages for this object.
      */

/*
 * Copyright (c) 1997, 2020, Oracle and/or its affiliates. All rights reserved.
 * DO NOT ALTER OR REMOVE COPYRIGHT NOTICES OR THIS FILE HEADER.
 *
 * This code is free software; you can redistribute it and/or modify it
 * under the terms of the GNU General Public License version 2 only, as
 * published by the Free Software Foundation.  Oracle designates this
 * particular file as subject to the "Classpath" exception as provided
 * by Oracle in the LICENSE file that accompanied this code.
 *
 * This code is distributed in the hope that it will be useful, but WITHOUT
 * ANY WARRANTY; without even the implied warranty of MERCHANTABILITY or
 * FITNESS FOR A PARTICULAR PURPOSE.  See the GNU General Public License
 * version 2 for more details (a copy is included in the LICENSE file that
 * accompanied this code).
 *
 * You should have received a copy of the GNU General Public License version
 * 2 along with this work; if not, write to the Free Software Foundation,
 * Inc., 51 Franklin St, Fifth Floor, Boston, MA 02110-1301 USA.
 *
 * Please contact Oracle, 500 Oracle Parkway, Redwood Shores, CA 94065 USA
 * or visit www.oracle.com if you need additional information or have any
 * questions.
 */

package sun.security.x509;


import sun.security.util.*;

/**
 * Lists all the object identifiers of the X509 extensions of the PKIX profile.
 *
 * <p>Extensions are addiitonal attributes which can be inserted in a X509
 * v3 certificate. For example a "Driving License Certificate" could have
 * the driving license number as a extension.
 *
 * <p>Extensions are represented as a sequence of the extension identifier
 * (Object Identifier), a boolean flag stating whether the extension is to
 * be treated as being critical and the extension value itself (this is again
 * a DER encoding of the extension value).
 *
 * @see Extension
 *
 *
 * @author Amit Kapoor
 * @author Hemma Prafullchandra
 */
public class PKIXExtensions {
    /**
     * Identifies the particular public key used to sign the certificate.
     */
    public static final ObjectIdentifier AuthorityKey_Id =
<<<<<<< HEAD
            ObjectIdentifier.of1("2.5.29.35");
=======
            ObjectIdentifier.of(KnownOIDs.AuthorityKeyID);
>>>>>>> 09685c89

    /**
     * Identifies the particular public key used in an application.
     */
    public static final ObjectIdentifier SubjectKey_Id =
<<<<<<< HEAD
            ObjectIdentifier.of1("2.5.29.14");
=======
            ObjectIdentifier.of(KnownOIDs.SubjectKeyID);
>>>>>>> 09685c89

    /**
     * Defines the purpose of the key contained in the certificate.
     */
    public static final ObjectIdentifier KeyUsage_Id =
<<<<<<< HEAD
            ObjectIdentifier.of1("2.5.29.15");
=======
            ObjectIdentifier.of(KnownOIDs.KeyUsage);
>>>>>>> 09685c89

    /**
     * Allows the certificate issuer to specify a different validity period
     * for the private key than the certificate.
     */
    public static final ObjectIdentifier PrivateKeyUsage_Id =
<<<<<<< HEAD
            ObjectIdentifier.of1("2.5.29.16");
=======
            ObjectIdentifier.of(KnownOIDs.PrivateKeyUsage);
>>>>>>> 09685c89

    /**
     * Contains the sequence of policy information terms.
     */
    public static final ObjectIdentifier CertificatePolicies_Id =
<<<<<<< HEAD
            ObjectIdentifier.of1("2.5.29.32");
=======
            ObjectIdentifier.of(KnownOIDs.CertificatePolicies);
>>>>>>> 09685c89

    /**
     * Lists pairs of object identifiers of policies considered equivalent by
     * the issuing CA to the subject CA.
     */
    public static final ObjectIdentifier PolicyMappings_Id =
<<<<<<< HEAD
            ObjectIdentifier.of1("2.5.29.33");
=======
            ObjectIdentifier.of(KnownOIDs.PolicyMappings);
>>>>>>> 09685c89

    /**
     * Allows additional identities to be bound to the subject of the
     * certificate.
     */
    public static final ObjectIdentifier SubjectAlternativeName_Id =
<<<<<<< HEAD
            ObjectIdentifier.of1("2.5.29.17");
=======
            ObjectIdentifier.of(KnownOIDs.SubjectAlternativeName);
>>>>>>> 09685c89

    /**
     * Allows additional identities to be associated with the certificate
     * issuer.
     */
    public static final ObjectIdentifier IssuerAlternativeName_Id =
<<<<<<< HEAD
            ObjectIdentifier.of1("2.5.29.18");
=======
            ObjectIdentifier.of(KnownOIDs.IssuerAlternativeName);
>>>>>>> 09685c89

    /**
     * Identifies additional directory attributes.
     * This extension is always non-critical.
     */
    public static final ObjectIdentifier SubjectDirectoryAttributes_Id =
<<<<<<< HEAD
            ObjectIdentifier.of1("2.5.29.9");
=======
            ObjectIdentifier.of(KnownOIDs.SubjectDirectoryAttributes);
>>>>>>> 09685c89

    /**
     * Identifies whether the subject of the certificate is a CA and how deep
     * a certification path may exist through that CA.
     */
    public static final ObjectIdentifier BasicConstraints_Id =
<<<<<<< HEAD
            ObjectIdentifier.of1("2.5.29.19");
=======
            ObjectIdentifier.of(KnownOIDs.BasicConstraints);
>>>>>>> 09685c89

    /**
     * Provides for permitted and excluded subtrees that place restrictions
     * on names that may be included within a certificate issued by a given CA.
     */
    public static final ObjectIdentifier NameConstraints_Id =
<<<<<<< HEAD
            ObjectIdentifier.of1("2.5.29.30");
=======
            ObjectIdentifier.of(KnownOIDs.NameConstraints);
>>>>>>> 09685c89

    /**
     * Used to either prohibit policy mapping or limit the set of policies
     * that can be in subsequent certificates.
     */
    public static final ObjectIdentifier PolicyConstraints_Id =
<<<<<<< HEAD
            ObjectIdentifier.of1("2.5.29.36");
=======
            ObjectIdentifier.of(KnownOIDs.PolicyConstraints);
>>>>>>> 09685c89

    /**
     * Identifies how CRL information is obtained.
     */
    public static final ObjectIdentifier CRLDistributionPoints_Id =
<<<<<<< HEAD
            ObjectIdentifier.of1("2.5.29.31");
=======
            ObjectIdentifier.of(KnownOIDs.CRLDistributionPoints);
>>>>>>> 09685c89

    /**
     * Conveys a monotonically increasing sequence number for each CRL
     * issued by a given CA.
     */
    public static final ObjectIdentifier CRLNumber_Id =
<<<<<<< HEAD
            ObjectIdentifier.of1("2.5.29.20");
=======
            ObjectIdentifier.of(KnownOIDs.CRLNumber);
>>>>>>> 09685c89

    /**
     * Identifies the CRL distribution point for a particular CRL.
     */
    public static final ObjectIdentifier IssuingDistributionPoint_Id =
<<<<<<< HEAD
            ObjectIdentifier.of1("2.5.29.28");
=======
            ObjectIdentifier.of(KnownOIDs.IssuingDistributionPoint);
>>>>>>> 09685c89

    /**
     * Identifies the delta CRL.
     */
    public static final ObjectIdentifier DeltaCRLIndicator_Id =
<<<<<<< HEAD
            ObjectIdentifier.of1("2.5.29.27");
=======
            ObjectIdentifier.of(KnownOIDs.DeltaCRLIndicator);
>>>>>>> 09685c89

    /**
     * Identifies the reason for the certificate revocation.
     */
    public static final ObjectIdentifier ReasonCode_Id =
<<<<<<< HEAD
            ObjectIdentifier.of1("2.5.29.21");
=======
            ObjectIdentifier.of(KnownOIDs.ReasonCode);
>>>>>>> 09685c89

    /**
     * This extension provides a registered instruction identifier indicating
     * the action to be taken, after encountering a certificate that has been
     * placed on hold.
     */
    public static final ObjectIdentifier HoldInstructionCode_Id =
<<<<<<< HEAD
            ObjectIdentifier.of1("2.5.29.23");
=======
            ObjectIdentifier.of(KnownOIDs.HoldInstructionCode);
>>>>>>> 09685c89

    /**
     * Identifies the date on which it is known or suspected that the private
     * key was compromised or that the certificate otherwise became invalid.
     */
    public static final ObjectIdentifier InvalidityDate_Id =
<<<<<<< HEAD
            ObjectIdentifier.of1("2.5.29.24");
=======
            ObjectIdentifier.of(KnownOIDs.InvalidityDate);
>>>>>>> 09685c89
    /**
     * Identifies one or more purposes for which the certified public key
     * may be used, in addition to or in place of the basic purposes
     * indicated in the key usage extension field.
     */
    public static final ObjectIdentifier ExtendedKeyUsage_Id =
<<<<<<< HEAD
            ObjectIdentifier.of1("2.5.29.37");
=======
            ObjectIdentifier.of(KnownOIDs.extendedKeyUsage);
>>>>>>> 09685c89

    /**
     * Specifies whether any-policy policy OID is permitted
     */
    public static final ObjectIdentifier InhibitAnyPolicy_Id =
<<<<<<< HEAD
            ObjectIdentifier.of1("2.5.29.54");
=======
            ObjectIdentifier.of(KnownOIDs.InhibitAnyPolicy);
>>>>>>> 09685c89

    /**
     * Identifies the certificate issuer associated with an entry in an
     * indirect CRL.
     */
    public static final ObjectIdentifier CertificateIssuer_Id =
<<<<<<< HEAD
            ObjectIdentifier.of1("2.5.29.29");
=======
            ObjectIdentifier.of(KnownOIDs.CertificateIssuer);
>>>>>>> 09685c89

    /**
     * This extension indicates how to access CA information and services for
     * the issuer of the certificate in which the extension appears.
     * This information may be used for on-line certification validation
     * services.
     */
    public static final ObjectIdentifier AuthInfoAccess_Id =
<<<<<<< HEAD
            ObjectIdentifier.of1("1.3.6.1.5.5.7.1.1");
=======
            ObjectIdentifier.of(KnownOIDs.AuthInfoAccess);
>>>>>>> 09685c89

    /**
     * This extension indicates how to access CA information and services for
     * the subject of the certificate in which the extension appears.
     */
    public static final ObjectIdentifier SubjectInfoAccess_Id =
<<<<<<< HEAD
            ObjectIdentifier.of1("1.3.6.1.5.5.7.1.11");
=======
            ObjectIdentifier.of(KnownOIDs.SubjectInfoAccess);
>>>>>>> 09685c89

    /**
     * Identifies how delta CRL information is obtained.
     */
    public static final ObjectIdentifier FreshestCRL_Id =
<<<<<<< HEAD
            ObjectIdentifier.of1("2.5.29.46");
=======
            ObjectIdentifier.of(KnownOIDs.FreshestCRL);
>>>>>>> 09685c89

    /**
     * Identifies the OCSP client can trust the responder for the
     * lifetime of the responder's certificate.
     */
    public static final ObjectIdentifier OCSPNoCheck_Id =
<<<<<<< HEAD
            ObjectIdentifier.of1("1.3.6.1.5.5.7.48.1.5");
=======
            ObjectIdentifier.of(KnownOIDs.OCSPNoCheck);
>>>>>>> 09685c89

    /**
     * This extension is used to provide nonce data for OCSP requests
     * or responses.
     */
    public static final ObjectIdentifier OCSPNonce_Id =
<<<<<<< HEAD
            ObjectIdentifier.of1("1.3.6.1.5.5.7.48.1.2");
=======
            ObjectIdentifier.of(KnownOIDs.OCSPNonceExt);
>>>>>>> 09685c89
}<|MERGE_RESOLUTION|>--- conflicted
+++ resolved
@@ -51,180 +51,112 @@
      * Identifies the particular public key used to sign the certificate.
      */
     public static final ObjectIdentifier AuthorityKey_Id =
-<<<<<<< HEAD
-            ObjectIdentifier.of1("2.5.29.35");
-=======
             ObjectIdentifier.of(KnownOIDs.AuthorityKeyID);
->>>>>>> 09685c89
 
     /**
      * Identifies the particular public key used in an application.
      */
     public static final ObjectIdentifier SubjectKey_Id =
-<<<<<<< HEAD
-            ObjectIdentifier.of1("2.5.29.14");
-=======
             ObjectIdentifier.of(KnownOIDs.SubjectKeyID);
->>>>>>> 09685c89
 
     /**
      * Defines the purpose of the key contained in the certificate.
      */
     public static final ObjectIdentifier KeyUsage_Id =
-<<<<<<< HEAD
-            ObjectIdentifier.of1("2.5.29.15");
-=======
             ObjectIdentifier.of(KnownOIDs.KeyUsage);
->>>>>>> 09685c89
 
     /**
      * Allows the certificate issuer to specify a different validity period
      * for the private key than the certificate.
      */
     public static final ObjectIdentifier PrivateKeyUsage_Id =
-<<<<<<< HEAD
-            ObjectIdentifier.of1("2.5.29.16");
-=======
             ObjectIdentifier.of(KnownOIDs.PrivateKeyUsage);
->>>>>>> 09685c89
 
     /**
      * Contains the sequence of policy information terms.
      */
     public static final ObjectIdentifier CertificatePolicies_Id =
-<<<<<<< HEAD
-            ObjectIdentifier.of1("2.5.29.32");
-=======
             ObjectIdentifier.of(KnownOIDs.CertificatePolicies);
->>>>>>> 09685c89
 
     /**
      * Lists pairs of object identifiers of policies considered equivalent by
      * the issuing CA to the subject CA.
      */
     public static final ObjectIdentifier PolicyMappings_Id =
-<<<<<<< HEAD
-            ObjectIdentifier.of1("2.5.29.33");
-=======
             ObjectIdentifier.of(KnownOIDs.PolicyMappings);
->>>>>>> 09685c89
 
     /**
      * Allows additional identities to be bound to the subject of the
      * certificate.
      */
     public static final ObjectIdentifier SubjectAlternativeName_Id =
-<<<<<<< HEAD
-            ObjectIdentifier.of1("2.5.29.17");
-=======
             ObjectIdentifier.of(KnownOIDs.SubjectAlternativeName);
->>>>>>> 09685c89
 
     /**
      * Allows additional identities to be associated with the certificate
      * issuer.
      */
     public static final ObjectIdentifier IssuerAlternativeName_Id =
-<<<<<<< HEAD
-            ObjectIdentifier.of1("2.5.29.18");
-=======
             ObjectIdentifier.of(KnownOIDs.IssuerAlternativeName);
->>>>>>> 09685c89
 
     /**
      * Identifies additional directory attributes.
      * This extension is always non-critical.
      */
     public static final ObjectIdentifier SubjectDirectoryAttributes_Id =
-<<<<<<< HEAD
-            ObjectIdentifier.of1("2.5.29.9");
-=======
             ObjectIdentifier.of(KnownOIDs.SubjectDirectoryAttributes);
->>>>>>> 09685c89
 
     /**
      * Identifies whether the subject of the certificate is a CA and how deep
      * a certification path may exist through that CA.
      */
     public static final ObjectIdentifier BasicConstraints_Id =
-<<<<<<< HEAD
-            ObjectIdentifier.of1("2.5.29.19");
-=======
             ObjectIdentifier.of(KnownOIDs.BasicConstraints);
->>>>>>> 09685c89
 
     /**
      * Provides for permitted and excluded subtrees that place restrictions
      * on names that may be included within a certificate issued by a given CA.
      */
     public static final ObjectIdentifier NameConstraints_Id =
-<<<<<<< HEAD
-            ObjectIdentifier.of1("2.5.29.30");
-=======
             ObjectIdentifier.of(KnownOIDs.NameConstraints);
->>>>>>> 09685c89
 
     /**
      * Used to either prohibit policy mapping or limit the set of policies
      * that can be in subsequent certificates.
      */
     public static final ObjectIdentifier PolicyConstraints_Id =
-<<<<<<< HEAD
-            ObjectIdentifier.of1("2.5.29.36");
-=======
             ObjectIdentifier.of(KnownOIDs.PolicyConstraints);
->>>>>>> 09685c89
 
     /**
      * Identifies how CRL information is obtained.
      */
     public static final ObjectIdentifier CRLDistributionPoints_Id =
-<<<<<<< HEAD
-            ObjectIdentifier.of1("2.5.29.31");
-=======
             ObjectIdentifier.of(KnownOIDs.CRLDistributionPoints);
->>>>>>> 09685c89
 
     /**
      * Conveys a monotonically increasing sequence number for each CRL
      * issued by a given CA.
      */
     public static final ObjectIdentifier CRLNumber_Id =
-<<<<<<< HEAD
-            ObjectIdentifier.of1("2.5.29.20");
-=======
             ObjectIdentifier.of(KnownOIDs.CRLNumber);
->>>>>>> 09685c89
 
     /**
      * Identifies the CRL distribution point for a particular CRL.
      */
     public static final ObjectIdentifier IssuingDistributionPoint_Id =
-<<<<<<< HEAD
-            ObjectIdentifier.of1("2.5.29.28");
-=======
             ObjectIdentifier.of(KnownOIDs.IssuingDistributionPoint);
->>>>>>> 09685c89
 
     /**
      * Identifies the delta CRL.
      */
     public static final ObjectIdentifier DeltaCRLIndicator_Id =
-<<<<<<< HEAD
-            ObjectIdentifier.of1("2.5.29.27");
-=======
             ObjectIdentifier.of(KnownOIDs.DeltaCRLIndicator);
->>>>>>> 09685c89
 
     /**
      * Identifies the reason for the certificate revocation.
      */
     public static final ObjectIdentifier ReasonCode_Id =
-<<<<<<< HEAD
-            ObjectIdentifier.of1("2.5.29.21");
-=======
             ObjectIdentifier.of(KnownOIDs.ReasonCode);
->>>>>>> 09685c89
 
     /**
      * This extension provides a registered instruction identifier indicating
@@ -232,54 +164,34 @@
      * placed on hold.
      */
     public static final ObjectIdentifier HoldInstructionCode_Id =
-<<<<<<< HEAD
-            ObjectIdentifier.of1("2.5.29.23");
-=======
             ObjectIdentifier.of(KnownOIDs.HoldInstructionCode);
->>>>>>> 09685c89
 
     /**
      * Identifies the date on which it is known or suspected that the private
      * key was compromised or that the certificate otherwise became invalid.
      */
     public static final ObjectIdentifier InvalidityDate_Id =
-<<<<<<< HEAD
-            ObjectIdentifier.of1("2.5.29.24");
-=======
             ObjectIdentifier.of(KnownOIDs.InvalidityDate);
->>>>>>> 09685c89
     /**
      * Identifies one or more purposes for which the certified public key
      * may be used, in addition to or in place of the basic purposes
      * indicated in the key usage extension field.
      */
     public static final ObjectIdentifier ExtendedKeyUsage_Id =
-<<<<<<< HEAD
-            ObjectIdentifier.of1("2.5.29.37");
-=======
             ObjectIdentifier.of(KnownOIDs.extendedKeyUsage);
->>>>>>> 09685c89
 
     /**
      * Specifies whether any-policy policy OID is permitted
      */
     public static final ObjectIdentifier InhibitAnyPolicy_Id =
-<<<<<<< HEAD
-            ObjectIdentifier.of1("2.5.29.54");
-=======
             ObjectIdentifier.of(KnownOIDs.InhibitAnyPolicy);
->>>>>>> 09685c89
 
     /**
      * Identifies the certificate issuer associated with an entry in an
      * indirect CRL.
      */
     public static final ObjectIdentifier CertificateIssuer_Id =
-<<<<<<< HEAD
-            ObjectIdentifier.of1("2.5.29.29");
-=======
             ObjectIdentifier.of(KnownOIDs.CertificateIssuer);
->>>>>>> 09685c89
 
     /**
      * This extension indicates how to access CA information and services for
@@ -288,52 +200,32 @@
      * services.
      */
     public static final ObjectIdentifier AuthInfoAccess_Id =
-<<<<<<< HEAD
-            ObjectIdentifier.of1("1.3.6.1.5.5.7.1.1");
-=======
             ObjectIdentifier.of(KnownOIDs.AuthInfoAccess);
->>>>>>> 09685c89
 
     /**
      * This extension indicates how to access CA information and services for
      * the subject of the certificate in which the extension appears.
      */
     public static final ObjectIdentifier SubjectInfoAccess_Id =
-<<<<<<< HEAD
-            ObjectIdentifier.of1("1.3.6.1.5.5.7.1.11");
-=======
             ObjectIdentifier.of(KnownOIDs.SubjectInfoAccess);
->>>>>>> 09685c89
 
     /**
      * Identifies how delta CRL information is obtained.
      */
     public static final ObjectIdentifier FreshestCRL_Id =
-<<<<<<< HEAD
-            ObjectIdentifier.of1("2.5.29.46");
-=======
             ObjectIdentifier.of(KnownOIDs.FreshestCRL);
->>>>>>> 09685c89
 
     /**
      * Identifies the OCSP client can trust the responder for the
      * lifetime of the responder's certificate.
      */
     public static final ObjectIdentifier OCSPNoCheck_Id =
-<<<<<<< HEAD
-            ObjectIdentifier.of1("1.3.6.1.5.5.7.48.1.5");
-=======
             ObjectIdentifier.of(KnownOIDs.OCSPNoCheck);
->>>>>>> 09685c89
 
     /**
      * This extension is used to provide nonce data for OCSP requests
      * or responses.
      */
     public static final ObjectIdentifier OCSPNonce_Id =
-<<<<<<< HEAD
-            ObjectIdentifier.of1("1.3.6.1.5.5.7.48.1.2");
-=======
             ObjectIdentifier.of(KnownOIDs.OCSPNonceExt);
->>>>>>> 09685c89
 }
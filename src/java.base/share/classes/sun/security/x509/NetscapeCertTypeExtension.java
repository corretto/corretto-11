--- conflicted
+++ resolved
@@ -73,11 +73,7 @@
      * Object identifier for the Netscape-Cert-Type extension.
      */
     public static ObjectIdentifier NetscapeCertType_Id =
-<<<<<<< HEAD
-            ObjectIdentifier.of1("2.16.840.1.113730.1.1");
-=======
             ObjectIdentifier.of(KnownOIDs.NETSCAPE_CertType);
->>>>>>> 09685c89
 
     private boolean[] bitString;
 

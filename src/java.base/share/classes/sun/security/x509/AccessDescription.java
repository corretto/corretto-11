--- conflicted
+++ resolved
@@ -42,18 +42,6 @@
     private GeneralName accessLocation;
 
     public static final ObjectIdentifier Ad_OCSP_Id =
-<<<<<<< HEAD
-        ObjectIdentifier.of1("1.3.6.1.5.5.7.48.1");
-
-    public static final ObjectIdentifier Ad_CAISSUERS_Id =
-        ObjectIdentifier.of1("1.3.6.1.5.5.7.48.2");
-
-    public static final ObjectIdentifier Ad_TIMESTAMPING_Id =
-        ObjectIdentifier.of1("1.3.6.1.5.5.7.48.3");
-
-    public static final ObjectIdentifier Ad_CAREPOSITORY_Id =
-        ObjectIdentifier.of1("1.3.6.1.5.5.7.48.5");
-=======
         ObjectIdentifier.of(KnownOIDs.OCSP);
 
     public static final ObjectIdentifier Ad_CAISSUERS_Id =
@@ -64,7 +52,6 @@
 
     public static final ObjectIdentifier Ad_CAREPOSITORY_Id =
         ObjectIdentifier.of(KnownOIDs.caRepository);
->>>>>>> 09685c89
 
     public AccessDescription(ObjectIdentifier accessMethod, GeneralName accessLocation) {
         this.accessMethod = accessMethod;

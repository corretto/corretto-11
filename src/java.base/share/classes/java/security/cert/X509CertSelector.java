--- conflicted
+++ resolved
@@ -84,11 +84,7 @@
     private static final Debug debug = Debug.getInstance("certpath");
 
     private static final ObjectIdentifier ANY_EXTENDED_KEY_USAGE =
-<<<<<<< HEAD
-        ObjectIdentifier.of1("2.5.29.37.0");
-=======
         ObjectIdentifier.of(KnownOIDs.anyExtendedKeyUsage);
->>>>>>> 09685c89
 
     static {
         CertPathHelperImpl.initialize();
